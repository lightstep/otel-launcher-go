--- conflicted
+++ resolved
@@ -30,9 +30,6 @@
 	IgnoreCollisions: true,
 })
 
-<<<<<<< HEAD
-// Tested prior to 0.17.0 release
-=======
 // Tested prior to 1.17.0 release
 // goos: darwin
 // goarch: arm64
@@ -53,7 +50,6 @@
 // BenchmarkCounterCollectOneAttrWithReuse-10       	 3539598	       338.0 ns/op	     136 B/op	       3 allocs/op
 // BenchmarkCounterCollectTenAttrs-10               	  718842	      1659 ns/op	     712 B/op	      12 allocs/op
 // BenchmarkCounterCollectTenAttrsTenTimes-10       	   71664	     16535 ns/op	    7120 B/op	     120 allocs/op
->>>>>>> 266a32f3
 
 func BenchmarkCounterAddNoAttrs(b *testing.B) {
 	ctx := context.Background()
