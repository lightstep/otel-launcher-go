// Copyright The OpenTelemetry Authors
//
// Licensed under the Apache License, Version 2.0 (the "License");
// you may not use this file except in compliance with the License.
// You may obtain a copy of the License at
//
//     http://www.apache.org/licenses/LICENSE-2.0
//
// Unless required by applicable law or agreed to in writing, software
// distributed under the License is distributed on an "AS IS" BASIS,
// WITHOUT WARRANTIES OR CONDITIONS OF ANY KIND, either express or implied.
// See the License for the specific language governing permissions and
// limitations under the License.

package syncstate

import (
	"context"
	"errors"
	"math"
	"math/rand"
	"sync"
	"testing"
	"time"

	"github.com/lightstep/otel-launcher-go/lightstep/sdk/metric/aggregator"
	"github.com/lightstep/otel-launcher-go/lightstep/sdk/metric/aggregator/aggregation"
	"github.com/lightstep/otel-launcher-go/lightstep/sdk/metric/aggregator/gauge"
	"github.com/lightstep/otel-launcher-go/lightstep/sdk/metric/aggregator/histogram"
	"github.com/lightstep/otel-launcher-go/lightstep/sdk/metric/aggregator/sum"
	"github.com/lightstep/otel-launcher-go/lightstep/sdk/metric/data"
	"github.com/lightstep/otel-launcher-go/lightstep/sdk/metric/internal/pipeline"
	"github.com/lightstep/otel-launcher-go/lightstep/sdk/metric/internal/test"
	"github.com/lightstep/otel-launcher-go/lightstep/sdk/metric/internal/viewstate"
	"github.com/lightstep/otel-launcher-go/lightstep/sdk/metric/number"
	"github.com/lightstep/otel-launcher-go/lightstep/sdk/metric/sdkinstrument"
	"github.com/lightstep/otel-launcher-go/lightstep/sdk/metric/view"
	"github.com/stretchr/testify/require"
	"go.opentelemetry.io/otel/attribute"
	"go.opentelemetry.io/otel/sdk/instrumentation"
)

var (
	endTime    = time.Unix(100, 0)
	middleTime = time.Unix(99, 0)
	startTime  = time.Unix(98, 0)

	testSequence = data.Sequence{
		Start: startTime,
		Last:  middleTime,
		Now:   endTime,
	}

	safePerf = sdkinstrument.Performance{
		IgnoreCollisions: false,
	}
)

func deltaUpdate[N number.Any](old, new N) N {
	return old + new
}

func cumulativeUpdate[N number.Any](_, new N) N {
	return new
}

const testAttr = attribute.Key("key")

var (
	deltaSelector = view.WithDefaultAggregationTemporalitySelector(func(_ sdkinstrument.Kind) aggregation.Temporality {
		return aggregation.DeltaTemporality
	})

	cumulativeSelector = view.WithDefaultAggregationTemporalitySelector(func(_ sdkinstrument.Kind) aggregation.Temporality {
		return aggregation.CumulativeTemporality
	})

	keyFilter = view.WithClause(
		view.WithKeys([]attribute.Key{}),
	)
)

func TestSyncStateDeltaConcurrencyInt(t *testing.T) {
	testSyncStateConcurrency[int64, number.Int64Traits](t, deltaUpdate[int64], deltaSelector)
}

func TestSyncStateCumulativeConcurrencyInt(t *testing.T) {
	testSyncStateConcurrency[int64, number.Int64Traits](t, cumulativeUpdate[int64], cumulativeSelector)
}

func TestSyncStateCumulativeConcurrencyIntFiltered(t *testing.T) {
	testSyncStateConcurrency[int64, number.Int64Traits](t, cumulativeUpdate[int64], cumulativeSelector, keyFilter)
}

func TestSyncStateDeltaConcurrencyFloat(t *testing.T) {
	testSyncStateConcurrency[float64, number.Float64Traits](t, deltaUpdate[float64], deltaSelector)
}

func TestSyncStateCumulativeConcurrencyFloat(t *testing.T) {
	testSyncStateConcurrency[float64, number.Float64Traits](t, cumulativeUpdate[float64], cumulativeSelector)
}

func TestSyncStateCumulativeConcurrencyFloatFiltered(t *testing.T) {
	testSyncStateConcurrency[float64, number.Float64Traits](t, cumulativeUpdate[float64], cumulativeSelector, keyFilter)
}

func testSyncStateConcurrency[N number.Any, Traits number.Traits[N]](t *testing.T, update func(old, new N) N, vopts ...view.Option) {
	// Note: prior to
	// https://github.com/lightstep/otel-launcher-go/pull/206 this
	// code was able to reproduce the race condition handled in
	// this code.  The race condition still exists, but the test
	// no longer covers the call to Gosched() in acquireRecord()
	// or the return-nil branch in acquireWrite().  This is
	// because the current code is much less racey or better
	// tests are needed.
	const (
		numReaders  = 2
		numRoutines = 10
		numAttrs    = 10
		numUpdates  = 1e5
	)

	var traits Traits
	var writers sync.WaitGroup
	var readers sync.WaitGroup

	readers.Add(numReaders)
	writers.Add(numRoutines)

	lib := instrumentation.Library{
		Name: "testlib",
	}
	vcs := make([]*viewstate.Compiler, numReaders)
	for vci := range vcs {
		vcs[vci] = viewstate.New(lib, view.New("test", vopts...))
	}
	attrs := make([]attribute.KeyValue, numAttrs)
	for i := range attrs {
		attrs[i] = testAttr.Int(i)
	}

	desc := test.Descriptor("tester", sdkinstrument.SyncCounter, traits.Kind())

	pipes := make(pipeline.Register[viewstate.Instrument], numReaders)
	for vci := range vcs {
		pipes[vci], _ = vcs[vci].Compile(desc)
	}

<<<<<<< HEAD
	inst := NewInstrument(desc, safePerf, nil, pipes)
=======
	inst := New(desc, nil, pipes)
>>>>>>> 1fb5140a
	require.NotNil(t, inst)

	ctx, cancel := context.WithCancel(context.Background())

	partialCounts := make([]map[attribute.Set]N, numReaders)

	for vci := range vcs {
		partialCounts[vci] = map[attribute.Set]N{}
	}

	// Reader loops
	for vci := range vcs {
		go func(vci int, partial map[attribute.Set]N, vc *viewstate.Compiler) {
			defer readers.Done()

			// scope will be reused by this reader
			var scope data.Scope
			seq := data.Sequence{
				Start: time.Now(),
			}
			seq.Now = seq.Start

			collect := func() {
				seq.Last = seq.Now
				seq.Now = time.Now()

				inst.SnapshotAndProcess()

				scope.Reset()

				vc.Collectors()[0].Collect(seq, &scope.Instruments)

				for _, pt := range scope.Instruments[0].Points {
					partial[pt.Attributes] = update(partial[pt.Attributes], traits.FromNumber(pt.Aggregation.(*sum.State[N, Traits, sum.Monotonic]).Sum()))
				}
			}

			for {
				select {
				case <-ctx.Done():
					collect()
					return
				default:
					collect()
				}
			}
		}(vci, partialCounts[vci], vcs[vci])
	}

	// Writer loops
	for i := 0; i < numRoutines; i++ {
		go func() {
			defer writers.Done()
			rnd := rand.New(rand.NewSource(rand.Int63()))

			for j := 0; j < numUpdates/numRoutines; j++ {
				Observe[N, Traits](ctx, inst, 1, attrs[rnd.Intn(len(attrs))])
			}
		}()
	}

	writers.Wait()
	cancel()
	readers.Wait()

	for vci := range vcs {
		var sum N
		for _, count := range partialCounts[vci] {
			sum += count
		}
		require.Equal(t, N(numUpdates), sum, "vci==%d", vci)
	}
}

func TestSyncStatePartialNoopInstrument(t *testing.T) {
	ctx := context.Background()
	vopts := []view.Option{
		view.WithClause(
			view.MatchInstrumentName("dropme"),
			view.WithAggregation(aggregation.DropKind),
		),
	}
	lib := instrumentation.Library{
		Name: "testlib",
	}
	vcs := make([]*viewstate.Compiler, 2)
	vcs[0] = viewstate.New(lib, view.New("dropper", vopts...))
	vcs[1] = viewstate.New(lib, view.New("keeper"))

	desc := test.Descriptor("dropme", sdkinstrument.SyncHistogram, number.Float64Kind)

	pipes := make(pipeline.Register[viewstate.Instrument], 2)
	pipes[0], _ = vcs[0].Compile(desc)
	pipes[1], _ = vcs[1].Compile(desc)

	require.Nil(t, pipes[0])
	require.NotNil(t, pipes[1])

<<<<<<< HEAD
	inst := NewInstrument(desc, safePerf, nil, pipes)
=======
	inst := New(desc, nil, pipes)
>>>>>>> 1fb5140a
	require.NotNil(t, inst)

	inst.ObserveFloat64(ctx, 1)
	inst.ObserveFloat64(ctx, 2)
	inst.ObserveFloat64(ctx, 3)

	inst.SnapshotAndProcess()

	test.RequireEqualMetrics(
		t,
		test.CollectScope(
			t,
			vcs[0].Collectors(),
			testSequence,
		),
	)

	// Note: Create a merged histogram that is exactly equal to
	// the one we expect.  Merging creates a slightly different
	// struct, despite identical value, so we merge to create the
	// expected value:
	expectHist := histogram.NewFloat64(histogram.NewConfig())
	mergeIn := histogram.NewFloat64(histogram.NewConfig(), 1, 2, 3)
	var methods histogram.Float64Methods
	methods.Copy(mergeIn, expectHist)

	test.RequireEqualMetrics(
		t,
		test.CollectScope(
			t,
			vcs[1].Collectors(),
			testSequence,
		),
		test.Instrument(
			desc,
			test.Point(startTime, endTime,
				expectHist,
				aggregation.CumulativeTemporality,
			),
		),
	)
}

func TestSyncStateFullNoopInstrument(t *testing.T) {
	ctx := context.Background()
	vopts := []view.Option{
		view.WithClause(
			view.MatchInstrumentName("dropme"),
			view.WithAggregation(aggregation.DropKind),
		),
	}
	lib := instrumentation.Library{
		Name: "testlib",
	}
	vcs := make([]*viewstate.Compiler, 2)
	vcs[0] = viewstate.New(lib, view.New("dropper", vopts...))
	vcs[1] = viewstate.New(lib, view.New("keeper", vopts...))

	desc := test.Descriptor("dropme", sdkinstrument.SyncHistogram, number.Float64Kind)

	pipes := make(pipeline.Register[viewstate.Instrument], 2)
	pipes[0], _ = vcs[0].Compile(desc)
	pipes[1], _ = vcs[1].Compile(desc)

	require.Nil(t, pipes[0])
	require.Nil(t, pipes[1])

<<<<<<< HEAD
	inst := NewInstrument(desc, safePerf, nil, pipes)
=======
	inst := New(desc, nil, pipes)
>>>>>>> 1fb5140a
	require.Nil(t, inst)

	inst.ObserveFloat64(ctx, 1)
	inst.ObserveFloat64(ctx, 2)
	inst.ObserveFloat64(ctx, 3)

	// There's no instrument, nothing to Snapshot
	require.Equal(t, 0, len(vcs[0].Collectors()))
	require.Equal(t, 0, len(vcs[1].Collectors()))
}

func TestOutOfRangeValues(t *testing.T) {
	otelErrs := test.OTelErrors()

	for _, desc := range []sdkinstrument.Descriptor{
		test.Descriptor("cf", sdkinstrument.SyncCounter, number.Float64Kind),
		test.Descriptor("uf", sdkinstrument.SyncUpDownCounter, number.Float64Kind),
		test.Descriptor("hf", sdkinstrument.SyncHistogram, number.Float64Kind),
		test.Descriptor("ci", sdkinstrument.SyncCounter, number.Int64Kind),
		test.Descriptor("ui", sdkinstrument.SyncUpDownCounter, number.Int64Kind),
		test.Descriptor("hi", sdkinstrument.SyncHistogram, number.Int64Kind),
	} {
		ctx := context.Background()
		lib := instrumentation.Library{
			Name: "testlib",
		}
		vcs := make([]*viewstate.Compiler, 1)
		vcs[0] = viewstate.New(lib, view.New("test"))

		pipes := make(pipeline.Register[viewstate.Instrument], 1)
		pipes[0], _ = vcs[0].Compile(desc)

<<<<<<< HEAD
		inst := NewInstrument(desc, safePerf, nil, pipes)
=======
		inst := New(desc, nil, pipes)
>>>>>>> 1fb5140a
		require.NotNil(t, inst)

		var negOne aggregation.Aggregation

		if desc.NumberKind == number.Float64Kind {
			inst.ObserveFloat64(ctx, -1)
			inst.ObserveFloat64(ctx, math.NaN())
			inst.ObserveFloat64(ctx, math.Inf(+1))
			inst.ObserveFloat64(ctx, math.Inf(-1))
			negOne = sum.NewNonMonotonicFloat64(-1)
		} else {
			inst.ObserveInt64(ctx, -1)
			negOne = sum.NewNonMonotonicInt64(-1)
		}

		inst.SnapshotAndProcess()

		var expectPoints []data.Point

		if desc.Kind == sdkinstrument.SyncUpDownCounter {
			expectPoints = append(expectPoints, test.Point(
				startTime, endTime,
				negOne,
				aggregation.CumulativeTemporality,
			))
		}

		test.RequireEqualMetrics(
			t,
			test.CollectScope(
				t,
				vcs[0].Collectors(),
				testSequence,
			),
			test.Instrument(
				desc,
				expectPoints...,
			),
		)
	}

	// Errors are rate limited, but this is the only test in this
	// package that uses invalid values.  We should have at least
	// one per class.
	require.LessOrEqual(t, 3, len(*otelErrs))

	haveNaN := false
	haveInf := false
	haveNeg := false
	for _, err := range *otelErrs {
		isNaN := errors.Is(err, aggregator.ErrNaNInput)
		isInf := errors.Is(err, aggregator.ErrInfInput)
		isNeg := errors.Is(err, aggregator.ErrNegativeInput)

		require.True(t, isNaN || isInf || isNeg)

		haveNaN = haveNaN || isNaN
		haveInf = haveInf || isInf
		haveNeg = haveNeg || isNeg
	}
	require.True(t, haveNaN)
	require.True(t, haveInf)
	require.True(t, haveNeg)
}

func TestSyncGaugeDeltaInstrument(t *testing.T) {
	ctx := context.Background()
	lib := instrumentation.Library{
		Name: "testlib",
	}
	vcs := make([]*viewstate.Compiler, 2)
	vcs[0] = viewstate.New(lib, view.New(
		"test",
		deltaSelector,
		view.WithClause(
			view.WithKeys([]attribute.Key{"A", "C"}),
		),
	))

	indesc := test.Descriptor(
		"syncgauge",
		sdkinstrument.SyncUpDownCounter,
		number.Float64Kind)
	indesc.Description = `{
  "aggregation": "gauge",
  "description": "incredible"
}`

	outdesc := test.Descriptor(
		"syncgauge",
		sdkinstrument.SyncUpDownCounter,
		number.Float64Kind)
	outdesc.Description = "incredible"

	pipes := make(pipeline.Register[viewstate.Instrument], 1)
	pipes[0], _ = vcs[0].Compile(indesc)

	require.NotNil(t, pipes[0])

<<<<<<< HEAD
	inst := NewInstrument(indesc, safePerf, nil, pipes)
=======
	inst := New(indesc, nil, pipes)
>>>>>>> 1fb5140a
	require.NotNil(t, inst)

	inst.ObserveFloat64(ctx, 1)
	inst.ObserveFloat64(ctx, 2)
	inst.ObserveFloat64(ctx, 3)

	inst.SnapshotAndProcess()
	test.RequireEqualMetrics(
		t,
		test.CollectScope(
			t,
			vcs[0].Collectors(),
			testSequence,
		),
		test.Instrument(
			outdesc,
			test.Point(middleTime, endTime,
				gauge.NewFloat64(3),
				aggregation.DeltaTemporality,
			),
		),
	)

	// If not set, it disappears.
	inst.SnapshotAndProcess()
	test.RequireEqualMetrics(
		t,
		test.CollectScope(
			t,
			vcs[0].Collectors(),
			testSequence,
		),
		test.Instrument(
			outdesc,
		),
	)

	// Set again
	inst.ObserveFloat64(ctx, 172)
	inst.ObserveFloat64(ctx, 175)

	inst.SnapshotAndProcess()
	test.RequireEqualMetrics(
		t,
		test.CollectScope(
			t,
			vcs[0].Collectors(),
			testSequence,
		),
		test.Instrument(
			outdesc,
			test.Point(middleTime, endTime,
				gauge.NewFloat64(175),
				aggregation.DeltaTemporality,
			),
		),
	)

	// Set different attribute sets, leave the first (empty set) unused.
	inst.ObserveFloat64(ctx, 1333, attribute.String("A", "B"))
	inst.ObserveFloat64(ctx, 1337, attribute.String("C", "D"))

	inst.SnapshotAndProcess()
	test.RequireEqualMetrics(
		t,
		test.CollectScope(
			t,
			vcs[0].Collectors(),
			testSequence,
		),
		test.Instrument(
			outdesc,
			test.Point(middleTime, endTime,
				gauge.NewFloat64(1333),
				aggregation.DeltaTemporality,
				attribute.String("A", "B"),
			),
			test.Point(middleTime, endTime,
				gauge.NewFloat64(1337),
				aggregation.DeltaTemporality,
				attribute.String("C", "D"),
			),
		),
	)

	// Test the filters.  Last value should win due to the Gauge
	// sequence number (as opposed to random choice, which would
	// happen naturally b/c of map iteration).
	for i := 0; i < 1000; i++ {
		inst.ObserveFloat64(ctx, float64(i), attribute.Int("ignored", i), attribute.String("A", "B"))
	}
	for i := 1000; i > 0; i-- {
		inst.ObserveFloat64(ctx, float64(i), attribute.Int("ignored", i), attribute.String("C", "D"))
	}

	inst.SnapshotAndProcess()
	test.RequireEqualMetrics(
		t,
		test.CollectScope(
			t,
			vcs[0].Collectors(),
			testSequence,
		),
		test.Instrument(
			outdesc,
			test.Point(middleTime, endTime,
				gauge.NewFloat64(999),
				aggregation.DeltaTemporality,
				attribute.String("A", "B"),
			),
			test.Point(middleTime, endTime,
				gauge.NewFloat64(1),
				aggregation.DeltaTemporality,
				attribute.String("C", "D"),
			),
		),
	)
}

func TestFingerprinting(t *testing.T) {
	// Coverage
	require.NotEqual(
		t,
		fingerprintAttributes([]attribute.KeyValue{attribute.Bool("B", true)}),
		fingerprintAttributes([]attribute.KeyValue{attribute.Bool("B", false)}),
	)
	require.NotEqual(
		t,
		fingerprintAttributes([]attribute.KeyValue{attribute.Float64("F", 1.0)}),
		fingerprintAttributes([]attribute.KeyValue{attribute.Float64("F", 2.0)}),
	)
	require.NotEqual(
		t,
		fingerprintAttributes([]attribute.KeyValue{attribute.BoolSlice("BS", []bool{true, false})}),
		fingerprintAttributes([]attribute.KeyValue{attribute.BoolSlice("BS", []bool{true, true})}),
	)
	require.NotEqual(
		t,
		fingerprintAttributes([]attribute.KeyValue{attribute.Float64Slice("FS", []float64{1, 2})}),
		fingerprintAttributes([]attribute.KeyValue{attribute.Float64Slice("FS", []float64{1, 4})}),
	)
	require.NotEqual(
		t,
		fingerprintAttributes([]attribute.KeyValue{attribute.StringSlice("SS", []string{"a", "b"})}),
		fingerprintAttributes([]attribute.KeyValue{attribute.StringSlice("SS", []string{"a", "c"})}),
	)
	require.NotEqual(
		t,
		fingerprintAttributes([]attribute.KeyValue{attribute.Int64Slice("IS", []int64{10, 11})}),
		fingerprintAttributes([]attribute.KeyValue{attribute.Int64Slice("IS", []int64{10, 12})}),
	)
	// Empty
	require.Equal(
		t,
		uint64(0),
		fingerprintAttributes([]attribute.KeyValue{}),
	)
	// Uninitialized key/value
	require.NotEqual(
		t,
		uint64(0),
		fingerprintAttributes([]attribute.KeyValue{{}}),
	)
	// Two uninitialized
	require.Equal(
		t,
		fingerprintAttributes([]attribute.KeyValue{{}, {}}),
		fingerprintAttributes([]attribute.KeyValue{{}, {}}),
	)

}

func TestAttributesEqual(t *testing.T) {
	// Note: these code paths are difficult to test indirectly, because
	// of the difficult of finding hash collisions.  There is a single
	// test case for the collision path, the other forms of attributesEqual
	// are tested directly.
	var (
		kv = func(k attribute.Key, v attribute.Value) attribute.KeyValue {
			return attribute.KeyValue{Key: k, Value: v}
		}

		attrs = func(as ...attribute.KeyValue) []attribute.KeyValue {
			return as
		}
		values = []attribute.Value{
			attribute.Float64Value(1),
			attribute.Float64Value(2),
			attribute.Int64Value(1),
			attribute.Int64Value(2),
			attribute.BoolValue(true),
			attribute.BoolValue(false),
			attribute.StringValue("s"),
			attribute.StringValue("t"),
			attribute.Float64SliceValue([]float64{1, 2, 3}),
			attribute.Float64SliceValue([]float64{1, 2}),
			attribute.Float64SliceValue([]float64{1, 3}),
			attribute.Int64SliceValue([]int64{1, 2, 3}),
			attribute.Int64SliceValue([]int64{1, 2}),
			attribute.Int64SliceValue([]int64{1, 3}),
			attribute.BoolSliceValue([]bool{true, false, true}),
			attribute.BoolSliceValue([]bool{true, false}),
			attribute.BoolSliceValue([]bool{true, true}),
			attribute.StringSliceValue([]string{"a", "b", "c"}),
			attribute.StringSliceValue([]string{"a", "b"}),
			attribute.StringSliceValue([]string{"a", "c"}),
		}
		k1 = attribute.Key("Q")
		k2 = attribute.Key("R")
	)

	for i := range values {
		for j := range values {
			if i == j {
				require.True(t,
					attributesEqual(
						attrs(kv(k1, values[i])),
						attrs(kv(k1, values[i])),
					))
				require.False(t,
					attributesEqual(
						attrs(kv(k1, values[i])),
						attrs(kv(k2, values[i])),
					))
				continue
			}
			require.False(t,
				attributesEqual(
					attrs(kv(k1, values[i])),
					attrs(kv(k1, values[j])),
				))
			require.False(t,
				attributesEqual(
					attrs(kv(k1, values[i]), kv(k2, values[j])),
					attrs(kv(k1, values[j])),
				))
		}
	}
}

const (
	// These constants create a fingerprint collision verified and
	// used in tests below.

	fpKey  = "k"
	fpInt1 = 7966407559257361274
	fpInt2 = 2645356950517223448
)

func TestFingerprintCollision(t *testing.T) {
	// To find this collision I ran the following program for
	// about 18 hours. It would OOM and start again at around 2^30
	// entries on an e2-highmem-16 machine.
	// https://gist.github.com/jmacd/610dda1db6bfd2cde86d5395ce17334e
	//
	// According to https://en.wikipedia.org/wiki/Birthday_problem#Approximations,
	// collisions would take place just before OOM with probability 3%.

	require.Equal(t,
		fingerprintAttributes([]attribute.KeyValue{attribute.Int64(fpKey, fpInt1)}),
		fingerprintAttributes([]attribute.KeyValue{attribute.Int64(fpKey, fpInt2)}),
	)
}

func TestDuplicateFingerprint(t *testing.T) {
	ctx := context.Background()
	lib := instrumentation.Library{
		Name: "testlib",
	}
	vcs := make([]*viewstate.Compiler, 2)
	vcs[0] = viewstate.New(lib, view.New(
		"test",
		deltaSelector,
		view.WithClause(
			view.WithKeys([]attribute.Key{fpKey}),
		),
	))
	vcs[1] = viewstate.New(lib, view.New(
		"test",
		deltaSelector,
		view.WithClause(
			view.WithKeys([]attribute.Key{}),
		),
	))

	desc := test.Descriptor("c", sdkinstrument.SyncCounter, number.Float64Kind)

	pipes := make(pipeline.Register[viewstate.Instrument], 2)
	pipes[0], _ = vcs[0].Compile(desc)
	pipes[1], _ = vcs[1].Compile(desc)

	require.NotNil(t, pipes[0])
	require.NotNil(t, pipes[1])

<<<<<<< HEAD
	inst := NewInstrument(desc, safePerf, nil, pipes)
=======
	inst := New(desc, nil, pipes)
>>>>>>> 1fb5140a
	require.NotNil(t, inst)

	attr1 := attribute.Int64(fpKey, fpInt1)
	attr2 := attribute.Int64(fpKey, fpInt2)

	inst.ObserveFloat64(ctx, 1, attr1)
	inst.ObserveFloat64(ctx, 2, attr2)

	// collect reader 0
	inst.SnapshotAndProcess()
	test.RequireEqualMetrics(
		t,
		test.CollectScope(
			t,
			vcs[0].Collectors(),
			testSequence,
		),
		test.Instrument(
			desc,
			test.Point(middleTime, endTime,
				sum.NewMonotonicFloat64(1),
				aggregation.DeltaTemporality,
				attr1,
			),
			test.Point(middleTime, endTime,
				sum.NewMonotonicFloat64(2),
				aggregation.DeltaTemporality,
				attr2,
			),
		),
	)

	// There are 2 entries in memory
	require.Equal(t, 2, vcs[0].Collectors()[0].Size())

	// collect reader 0 again
	inst.SnapshotAndProcess()
	test.RequireEqualMetrics(
		t,
		test.CollectScope(
			t,
			vcs[0].Collectors(),
			testSequence,
		),
		test.Instrument(
			desc,
		),
	)

	// There are 0 entries in memory
	require.Equal(t, 0, vcs[0].Collectors()[0].Size())

	// Use both again, collect reader 0 again
	inst.ObserveFloat64(ctx, 5, attr1)
	inst.ObserveFloat64(ctx, 6, attr2)

	inst.SnapshotAndProcess()
	test.RequireEqualMetrics(
		t,
		test.CollectScope(
			t,
			vcs[0].Collectors(),
			testSequence,
		),
		test.Instrument(
			desc,
			test.Point(middleTime, endTime,
				sum.NewMonotonicFloat64(5),
				aggregation.DeltaTemporality,
				attr1,
			),
			test.Point(middleTime, endTime,
				sum.NewMonotonicFloat64(6),
				aggregation.DeltaTemporality,
				attr2,
			),
		),
	)

	// There are 2 entries in memory again
	require.Equal(t, 2, vcs[0].Collectors()[0].Size())

	// Update attr1, collect reader 0
	inst.ObserveFloat64(ctx, 25, attr1)

	inst.SnapshotAndProcess()
	test.RequireEqualMetrics(
		t,
		test.CollectScope(
			t,
			vcs[0].Collectors(),
			testSequence,
		),
		test.Instrument(
			desc,
			test.Point(middleTime, endTime,
				sum.NewMonotonicFloat64(25),
				aggregation.DeltaTemporality,
				attr1,
			),
		),
	)

	// Only 1 entry in memory
	require.Equal(t, 1, vcs[0].Collectors()[0].Size())

	// Update attr2, collect reader 0
	inst.ObserveFloat64(ctx, 32, attr2)

	inst.SnapshotAndProcess()
	test.RequireEqualMetrics(
		t,
		test.CollectScope(
			t,
			vcs[0].Collectors(),
			testSequence,
		),
		test.Instrument(
			desc,
			test.Point(middleTime, endTime,
				sum.NewMonotonicFloat64(32),
				aggregation.DeltaTemporality,
				attr2,
			),
		),
	)

	// Only 1 entry in memory
	require.Equal(t, 1, vcs[0].Collectors()[0].Size())

	// No updates, clear memory
	inst.SnapshotAndProcess()
	test.RequireEqualMetrics(
		t,
		test.CollectScope(
			t,
			vcs[0].Collectors(),
			testSequence,
		),
		test.Instrument(
			desc,
		),
	)

	require.Equal(t, 0, vcs[0].Collectors()[0].Size())

	// collect reader 1
	test.RequireEqualMetrics(
		t,
		test.CollectScope(
			t,
			vcs[1].Collectors(),
			testSequence,
		),
		test.Instrument(
			desc,
			test.Point(middleTime, endTime,
				// Attributes removed. 1+2+5+6+25+32
				sum.NewMonotonicFloat64(71),
				aggregation.DeltaTemporality,
			),
		),
	)

}<|MERGE_RESOLUTION|>--- conflicted
+++ resolved
@@ -146,11 +146,7 @@
 		pipes[vci], _ = vcs[vci].Compile(desc)
 	}
 
-<<<<<<< HEAD
-	inst := NewInstrument(desc, safePerf, nil, pipes)
-=======
-	inst := New(desc, nil, pipes)
->>>>>>> 1fb5140a
+	inst := New(desc, safePerf, nil, pipes)
 	require.NotNil(t, inst)
 
 	ctx, cancel := context.WithCancel(context.Background())
@@ -249,11 +245,7 @@
 	require.Nil(t, pipes[0])
 	require.NotNil(t, pipes[1])
 
-<<<<<<< HEAD
-	inst := NewInstrument(desc, safePerf, nil, pipes)
-=======
-	inst := New(desc, nil, pipes)
->>>>>>> 1fb5140a
+	inst := New(desc, safePerf, nil, pipes)
 	require.NotNil(t, inst)
 
 	inst.ObserveFloat64(ctx, 1)
@@ -321,11 +313,7 @@
 	require.Nil(t, pipes[0])
 	require.Nil(t, pipes[1])
 
-<<<<<<< HEAD
-	inst := NewInstrument(desc, safePerf, nil, pipes)
-=======
-	inst := New(desc, nil, pipes)
->>>>>>> 1fb5140a
+	inst := New(desc, safePerf, nil, pipes)
 	require.Nil(t, inst)
 
 	inst.ObserveFloat64(ctx, 1)
@@ -358,11 +346,7 @@
 		pipes := make(pipeline.Register[viewstate.Instrument], 1)
 		pipes[0], _ = vcs[0].Compile(desc)
 
-<<<<<<< HEAD
-		inst := NewInstrument(desc, safePerf, nil, pipes)
-=======
-		inst := New(desc, nil, pipes)
->>>>>>> 1fb5140a
+		inst := New(desc, safePerf, nil, pipes)
 		require.NotNil(t, inst)
 
 		var negOne aggregation.Aggregation
@@ -462,11 +446,7 @@
 
 	require.NotNil(t, pipes[0])
 
-<<<<<<< HEAD
-	inst := NewInstrument(indesc, safePerf, nil, pipes)
-=======
-	inst := New(indesc, nil, pipes)
->>>>>>> 1fb5140a
+	inst := New(indesc, safePerf, nil, pipes)
 	require.NotNil(t, inst)
 
 	inst.ObserveFloat64(ctx, 1)
@@ -761,11 +741,7 @@
 	require.NotNil(t, pipes[0])
 	require.NotNil(t, pipes[1])
 
-<<<<<<< HEAD
-	inst := NewInstrument(desc, safePerf, nil, pipes)
-=======
-	inst := New(desc, nil, pipes)
->>>>>>> 1fb5140a
+	inst := New(desc, safePerf, nil, pipes)
 	require.NotNil(t, inst)
 
 	attr1 := attribute.Int64(fpKey, fpInt1)
