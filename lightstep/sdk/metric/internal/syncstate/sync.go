// Copyright The OpenTelemetry Authors
//
// Licensed under the Apache License, Version 2.0 (the "License");
// you may not use this file except in compliance with the License.
// You may obtain a copy of the License at
//
//     http://www.apache.org/licenses/LICENSE-2.0
//
// Unless required by applicable law or agreed to in writing, software
// distributed under the License is distributed on an "AS IS" BASIS,
// WITHOUT WARRANTIES OR CONDITIONS OF ANY KIND, either express or implied.
// See the License for the specific language governing permissions and
// limitations under the License.

package syncstate

import (
	"context"
	"runtime"
	"sync"
	"sync/atomic"

	"github.com/lightstep/otel-launcher-go/lightstep/sdk/metric/aggregator"
	"github.com/lightstep/otel-launcher-go/lightstep/sdk/metric/internal/fprint"
	"github.com/lightstep/otel-launcher-go/lightstep/sdk/metric/internal/pipeline"
	"github.com/lightstep/otel-launcher-go/lightstep/sdk/metric/internal/viewstate"
	"github.com/lightstep/otel-launcher-go/lightstep/sdk/metric/number"
	"github.com/lightstep/otel-launcher-go/lightstep/sdk/metric/sdkinstrument"
	"go.opentelemetry.io/otel/attribute"
	"go.opentelemetry.io/otel/metric/instrument"
)

// Instrument maintains a mapping from attribute.Set to an internal
// record type for a single API-level instrument.  This type is
// organized so that a single attribute.Set lookup is performed
// regardless of the number of reader and instrument-view behaviors.
// Entries in the map have their accumulator's SnapshotAndProcess()
// method called whenever they are removed from the map, which can
// happen when any reader collects the instrument.
type Observer struct {
	instrument.Synchronous

	// descriptor is the API-provided descriptor for the
	// instrument, unmodified by views.
	descriptor sdkinstrument.Descriptor

	// performance settings for the instrument.
	performance sdkinstrument.Performance

	// compiled will be a single compiled instrument or a
	// multi-instrument in case of multiple view behaviors
	// and/or readers; these distinctions do not matter
	// for synchronous aggregation.
	compiled viewstate.Instrument

	// lock protects current.
	lock sync.Mutex

	// current is protected by lock.
	current map[uint64]*record
}

// New builds a new synchronous instrument given the
// per-pipeline instrument-views compiled.  Note that the unused
// third parameter is an opaque value used in the asyncstate package,
// passed here to make these two packages generalize.
<<<<<<< HEAD
func NewInstrument(desc sdkinstrument.Descriptor, performance sdkinstrument.Performance, _ interface{}, compiled pipeline.Register[viewstate.Instrument]) *Instrument {
=======
func New(desc sdkinstrument.Descriptor, _ interface{}, compiled pipeline.Register[viewstate.Instrument]) *Observer {
>>>>>>> 1fb5140a
	var nonnil []viewstate.Instrument
	for _, comp := range compiled {
		if comp != nil {
			nonnil = append(nonnil, comp)
		}
	}
	if nonnil == nil {
		// When no readers enable the instrument, no need for an instrument.
		return nil
	}
<<<<<<< HEAD
	return &Instrument{
		descriptor:  desc,
		current:     map[uint64]*record{},
		performance: performance,
=======
	return &Observer{
		descriptor: desc,
		current:    map[uint64]*record{},
>>>>>>> 1fb5140a

		// Note that viewstate.Combine is used to eliminate
		// the per-pipeline distinction that is useful in the
		// asyncstate package.  Here, in the common case there
		// will be one pipeline and one view, such that
		// viewstate.Combine produces a single concrete
		// viewstate.Instrument.  Only when there are multiple
		// views or multiple pipelines will the combination
		// produce a viewstate.multiInstrument here.
		compiled: viewstate.Combine(desc, nonnil...),
	}
}

// SnapshotAndProcess calls SnapshotAndProcess() for all live
// accumulators of this instrument.  Inactive accumulators will be
// subsequently removed from the map.
func (inst *Observer) SnapshotAndProcess() {
	inst.lock.Lock()
	defer inst.lock.Unlock()

	for key, reclist := range inst.current {
		// reclist is a list of records for this fingerprint.
		var head *record
		var tail *record

		// Scan reclist and modify the list. We're holding the
		// lock giving exclusive access to the head-of-list
		// and each next field, so the process here builds a new
		// linked list after filtering records that are no longer
		// in use.
		for rec := reclist; rec != nil; rec = rec.next {
			if inst.singleSnapshotAndProcess(key, rec) {
				if head == nil {
					// The first time a record will be kept,
					// it becomes the head and tail.
					head = rec
					tail = rec
				} else {
					// Subsequently, update the tail of the
					// list.  Note that this creates a
					// temporarily invalid list will be
					// repaired outside the loop, below.
					tail.next = rec
					tail = rec
				}
			}
		}

		// When records are kept, delete the map entry.
		if head == nil {
			delete(inst.current, key)
			continue
		}

		// Otherwise, terminate the list that was built.
		tail.next = nil

		if head != reclist {
			// If the head changes, update the map.
			inst.current[key] = head
		}
	}
}

// singleSnapshotAndProcess
func (inst *Observer) singleSnapshotAndProcess(fp uint64, rec *record) bool {
	if rec.conditionalSnapshotAndProcess(false) {
		return true
	}

	// Having no updates since last collection, try to unmap:
	unmapped := rec.refMapped.tryUnmap()

	// The first rec.conditionalSnapshotAndProcess
	// returned false indicating no change, except:
	// (a) it's now possible there was a race, the collector needs to
	// see it.
	// (b) if this is indeed the last reference, the collector needs the
	// release signal.
	_ = rec.conditionalSnapshotAndProcess(unmapped)

	// When `unmapped` is true, any other goroutines are now
	// trying to re-insert this entry in the map, they are busy
	// calling Gosched() waiting for this record to disappear.
	return !unmapped
}

// record consists of an accumulator, a reference count, the number of
// updates, and the number of collected updates.
type record struct {
	// inst allows referring to performance settings.
	inst *Instrument

	// refMapped tracks concurrent references to the record in
	// order to keep the record mapped as long as it is active or
	// uncollected.
	refMapped refcountMapped

	// updateCount is incremented on every Update.
	updateCount int64

	// collectedCount is set to updateCount on collection,
	// supports checking for no updates during a round.
	collectedCount int64

	// once
	once sync.Once

	// accumulatorUnsafe can be a multi-accumulator if there
	// are multiple behaviors or multiple readers, but
	// these distinctions are not relevant for synchronous
	// instruments.
	accumulatorUnsafe viewstate.Accumulator

	// attrsUnsafe is in user-specified order, may contain duplicates.
	// only used when Performance.DetectConflicts is true.
	attrsUnsafe attribute.Sortable

	// next is protected by the instrument's RWLock.
	// only used when Performance.DetectConflicts is true.
	next *record
}

// conditionalSnapshotAndProcess checks whether the accumulator has been
// modified since the last collection (by any reader), returns a
// boolean indicating whether the record is active.  If active, calls
// SnapshotAndProcess on the associated accumulator and returns true.
// If updates happened since the last collection (by any reader),
// returns false.
func (rec *record) conditionalSnapshotAndProcess(release bool) bool {
	mods := atomic.LoadInt64(&rec.updateCount)

	if !release {
		if mods == atomic.LoadInt64(&rec.collectedCount) {
			return false
		}
	}

	rec.readAccumulator().SnapshotAndProcess(release)

	// Updates happened in this interval, collect and continue.
	atomic.StoreInt64(&rec.collectedCount, mods)
	return true
}

<<<<<<< HEAD
func (rec *record) readAttributes() []attribute.KeyValue {
	rec.once.Do(rec.initialize)
	return []attribute.KeyValue(rec.attrsUnsafe)
}

func (rec *record) readAccumulator() viewstate.Accumulator {
	rec.once.Do(rec.initialize)
	return rec.accumulatorUnsafe
}

func (rec *record) initialize() {

	var aset attribute.Set

	if rec.inst.performance.IgnoreCollisions {
		aset = attribute.NewSetWithSortable(rec.attrsUnsafe, &rec.attrsUnsafe)
	} else {
		acpy := make(attribute.Sortable, len(rec.attrsUnsafe))
		copy(acpy, rec.attrsUnsafe)
		aset = attribute.NewSetWithSortable(acpy, &rec.attrsUnsafe)
		rec.attrsUnsafe = acpy
	}

	rec.accumulatorUnsafe = rec.inst.compiled.NewAccumulator(aset)
}

// capture performs a single update for any synchronous instrument.
func capture[N number.Any, Traits number.Traits[N]](_ context.Context, inst *Instrument, num N, attrs []attribute.KeyValue) {
=======
func (inst *Observer) ObserveInt64(ctx context.Context, num int64, attrs ...attribute.KeyValue) {
	Observe[int64, number.Int64Traits](ctx, inst, num, attrs...)
}

func (inst *Observer) ObserveFloat64(ctx context.Context, num float64, attrs ...attribute.KeyValue) {
	Observe[float64, number.Float64Traits](ctx, inst, num, attrs...)
}

// Observe performs a generic update for any synchronous instrument.
func Observe[N number.Any, Traits number.Traits[N]](_ context.Context, inst *Observer, num N, attrs ...attribute.KeyValue) {
>>>>>>> 1fb5140a
	if inst == nil {
		// Instrument was completely disabled by the view.
		return
	}

	// Note: Here, this is the place to use context, e.g., extract baggage.

	if !aggregator.RangeTest[N, Traits](num, inst.descriptor) {
		return
	}

	rec := acquireUninitialized[N](inst, attrs)
	defer rec.refMapped.unref()

	rec.readAccumulator().(viewstate.Updater[N]).Update(num)

	// Record was modified.
	atomic.AddInt64(&rec.updateCount, 1)
}

func fingerprintAttributes(attrs []attribute.KeyValue) uint64 {
	var fp uint64
	for _, attr := range attrs {
		fp += fprint.Mix(
			fprint.FingerprintString(string(attr.Key)),
			fingerprintValue(attr.Value),
		)
	}

	return fp
}

func fingerprintSlice[T any](slice []T, f func(T) uint64) uint64 {
	var fp uint64
	for _, item := range slice {
		fp += f(item)
	}
	return fp
}

func fingerprintValue(value attribute.Value) uint64 {
	switch value.Type() {
	case attribute.BOOL:
		return fprint.FingerprintBool(value.AsBool())
	case attribute.INT64:
		return fprint.FingerprintInt64(value.AsInt64())
	case attribute.FLOAT64:
		return fprint.FingerprintFloat64(value.AsFloat64())
	case attribute.STRING:
		return fprint.FingerprintString(value.AsString())
	case attribute.BOOLSLICE:
		return fingerprintSlice(value.AsBoolSlice(), fprint.FingerprintBool)
	case attribute.INT64SLICE:
		return fingerprintSlice(value.AsInt64Slice(), fprint.FingerprintInt64)
	case attribute.FLOAT64SLICE:
		return fingerprintSlice(value.AsFloat64Slice(), fprint.FingerprintFloat64)
	case attribute.STRINGSLICE:
		return fingerprintSlice(value.AsStringSlice(), fprint.FingerprintString)
	}

	return 0
}

func sliceEqual[T comparable](a, b []T) bool {
	if len(a) != len(b) {
		return false
	}
	for i := range a {
		if a[i] != b[i] {
			return false
		}
	}
	return true
}

// attributesEqual returns true if two slices are exactly equal.
func attributesEqual(a, b []attribute.KeyValue) bool {
	if len(a) != len(b) {
		return false
	}
	for i := range a {
		if a[i].Value.Type() != b[i].Value.Type() {
			return false
		}
		if a[i].Key != b[i].Key {
			return false
		}
		switch a[i].Value.Type() {
		case attribute.INVALID, attribute.BOOL, attribute.INT64, attribute.FLOAT64, attribute.STRING:
			if a[i].Value != b[i].Value {
				return false
			}
		case attribute.BOOLSLICE:
			if !sliceEqual(a[i].Value.AsBoolSlice(), b[i].Value.AsBoolSlice()) {
				return false
			}
		case attribute.INT64SLICE:
			if !sliceEqual(a[i].Value.AsInt64Slice(), b[i].Value.AsInt64Slice()) {
				return false
			}
		case attribute.FLOAT64SLICE:
			if !sliceEqual(a[i].Value.AsFloat64Slice(), b[i].Value.AsFloat64Slice()) {
				return false
			}
		case attribute.STRINGSLICE:
			if !sliceEqual(a[i].Value.AsStringSlice(), b[i].Value.AsStringSlice()) {
				return false
			}
		}

	}
	return true
}

// acquireRead acquires the read lock and searches for a `*record`.
<<<<<<< HEAD
func acquireRead(inst *Instrument, fp uint64, attrs []attribute.KeyValue) *record {
=======
func acquireRead(inst *Observer, fp uint64, attrs []attribute.KeyValue) *record {
>>>>>>> 1fb5140a
	inst.lock.Lock()
	defer inst.lock.Unlock()

	rec := inst.current[fp]

	// Potentially test for hash collisions.
	if !inst.performance.IgnoreCollisions {
		for rec != nil && !attributesEqual(attrs, rec.readAttributes()) {
			rec = rec.next
		}
	}

	// Existing record case.
	if rec != nil && rec.refMapped.ref() {
		// At this moment it is guaranteed that the
		// record is in the map and will not be removed.
		return rec
	}

	return nil
}

<<<<<<< HEAD
// acquireUninitialized gets or creates a `*record` corresponding to
// `attrs`, the input attributes.  The returned record is mapped but
// possibly not initialized.
func acquireUninitialized[N number.Any](inst *Instrument, attrs []attribute.KeyValue) *record {
=======
// acquireRecord gets or creates a `*record` corresponding to `attrs`,
// the input attributes.
func acquireRecord[N number.Any](inst *Observer, attrs []attribute.KeyValue) *record {
>>>>>>> 1fb5140a
	fp := fingerprintAttributes(attrs)

	rec := acquireRead(inst, fp, attrs)
	if rec != nil {
		return rec
	}

	newRec := &record{
		inst:        inst,
		refMapped:   newRefcountMapped(),
		attrsUnsafe: attrs,
	}

	for {
		acquired, loaded := acquireWrite(inst, fp, newRec)

		if !loaded {
			// When this happens, we are waiting for the call to delete()
			// inside SnapshotAndProcess() to complete before inserting
			// a new record.  This avoids busy-waiting.
			runtime.Gosched()
			continue
		}

		return acquired
	}
}

// acquireWrite acquires the write lock and gets or sets a `*record`.
func acquireWrite(inst *Observer, fp uint64, newRec *record) (*record, bool) {
	inst.lock.Lock()
	defer inst.lock.Unlock()

	for oldRec := inst.current[fp]; oldRec != nil; oldRec = oldRec.next {

		if inst.performance.IgnoreCollisions || attributesEqual(oldRec.readAttributes(), newRec.attrsUnsafe) {
			if oldRec.refMapped.ref() {
				return oldRec, true
			}
			// in which case, there's been a race
			return nil, false
		}
	}

	newRec.next = inst.current[fp]
	inst.current[fp] = newRec
	return newRec, true
}<|MERGE_RESOLUTION|>--- conflicted
+++ resolved
@@ -60,15 +60,11 @@
 	current map[uint64]*record
 }
 
-// New builds a new synchronous instrument given the
+// New builds a new synchronous instrument *Observer given the
 // per-pipeline instrument-views compiled.  Note that the unused
 // third parameter is an opaque value used in the asyncstate package,
 // passed here to make these two packages generalize.
-<<<<<<< HEAD
-func NewInstrument(desc sdkinstrument.Descriptor, performance sdkinstrument.Performance, _ interface{}, compiled pipeline.Register[viewstate.Instrument]) *Instrument {
-=======
-func New(desc sdkinstrument.Descriptor, _ interface{}, compiled pipeline.Register[viewstate.Instrument]) *Observer {
->>>>>>> 1fb5140a
+func New(desc sdkinstrument.Descriptor, performance sdkinstrument.Performance, _ interface{}, compiled pipeline.Register[viewstate.Instrument]) *Observer {
 	var nonnil []viewstate.Instrument
 	for _, comp := range compiled {
 		if comp != nil {
@@ -79,16 +75,10 @@
 		// When no readers enable the instrument, no need for an instrument.
 		return nil
 	}
-<<<<<<< HEAD
-	return &Instrument{
+	return &Observer{
 		descriptor:  desc,
 		current:     map[uint64]*record{},
 		performance: performance,
-=======
-	return &Observer{
-		descriptor: desc,
-		current:    map[uint64]*record{},
->>>>>>> 1fb5140a
 
 		// Note that viewstate.Combine is used to eliminate
 		// the per-pipeline distinction that is useful in the
@@ -234,7 +224,6 @@
 	return true
 }
 
-<<<<<<< HEAD
 func (rec *record) readAttributes() []attribute.KeyValue {
 	rec.once.Do(rec.initialize)
 	return []attribute.KeyValue(rec.attrsUnsafe)
@@ -261,9 +250,6 @@
 	rec.accumulatorUnsafe = rec.inst.compiled.NewAccumulator(aset)
 }
 
-// capture performs a single update for any synchronous instrument.
-func capture[N number.Any, Traits number.Traits[N]](_ context.Context, inst *Instrument, num N, attrs []attribute.KeyValue) {
-=======
 func (inst *Observer) ObserveInt64(ctx context.Context, num int64, attrs ...attribute.KeyValue) {
 	Observe[int64, number.Int64Traits](ctx, inst, num, attrs...)
 }
@@ -274,7 +260,6 @@
 
 // Observe performs a generic update for any synchronous instrument.
 func Observe[N number.Any, Traits number.Traits[N]](_ context.Context, inst *Observer, num N, attrs ...attribute.KeyValue) {
->>>>>>> 1fb5140a
 	if inst == nil {
 		// Instrument was completely disabled by the view.
 		return
@@ -390,11 +375,7 @@
 }
 
 // acquireRead acquires the read lock and searches for a `*record`.
-<<<<<<< HEAD
-func acquireRead(inst *Instrument, fp uint64, attrs []attribute.KeyValue) *record {
-=======
 func acquireRead(inst *Observer, fp uint64, attrs []attribute.KeyValue) *record {
->>>>>>> 1fb5140a
 	inst.lock.Lock()
 	defer inst.lock.Unlock()
 
@@ -417,16 +398,10 @@
 	return nil
 }
 
-<<<<<<< HEAD
 // acquireUninitialized gets or creates a `*record` corresponding to
 // `attrs`, the input attributes.  The returned record is mapped but
 // possibly not initialized.
-func acquireUninitialized[N number.Any](inst *Instrument, attrs []attribute.KeyValue) *record {
-=======
-// acquireRecord gets or creates a `*record` corresponding to `attrs`,
-// the input attributes.
-func acquireRecord[N number.Any](inst *Observer, attrs []attribute.KeyValue) *record {
->>>>>>> 1fb5140a
+func acquireUninitialized[N number.Any](inst *Observe, attrs []attribute.KeyValue) *record {
 	fp := fingerprintAttributes(attrs)
 
 	rec := acquireRead(inst, fp, attrs)
