// Copyright The OpenTelemetry Authors
//
// Licensed under the Apache License, Version 2.0 (the "License");
// you may not use this file except in compliance with the License.
// You may obtain a copy of the License at
//
//     http://www.apache.org/licenses/LICENSE-2.0
//
// Unless required by applicable law or agreed to in writing, software
// distributed under the License is distributed on an "AS IS" BASIS,
// WITHOUT WARRANTIES OR CONDITIONS OF ANY KIND, either express or implied.
// See the License for the specific language governing permissions and
// limitations under the License.

package asyncstate // import "github.com/lightstep/otel-launcher-go/lightstep/sdk/metric/internal/asyncstate"

import (
	"context"
	"errors"
	"math"
	"strings"
	"testing"
	"time"

	"github.com/stretchr/testify/require"

	"github.com/lightstep/otel-launcher-go/lightstep/sdk/metric/aggregator"
	"github.com/lightstep/otel-launcher-go/lightstep/sdk/metric/aggregator/aggregation"
	"github.com/lightstep/otel-launcher-go/lightstep/sdk/metric/aggregator/sum"
	"github.com/lightstep/otel-launcher-go/lightstep/sdk/metric/data"
	"github.com/lightstep/otel-launcher-go/lightstep/sdk/metric/internal/pipeline"
	"github.com/lightstep/otel-launcher-go/lightstep/sdk/metric/internal/test"
	"github.com/lightstep/otel-launcher-go/lightstep/sdk/metric/internal/viewstate"
	"github.com/lightstep/otel-launcher-go/lightstep/sdk/metric/number"
	"github.com/lightstep/otel-launcher-go/lightstep/sdk/metric/sdkinstrument"
	"github.com/lightstep/otel-launcher-go/lightstep/sdk/metric/view"
	"go.opentelemetry.io/otel/metric"
	"go.opentelemetry.io/otel/metric/instrument"
	"go.opentelemetry.io/otel/sdk/instrumentation"
)

var (
	testLibrary = instrumentation.Library{
		Name: "test",
	}

	endTime    = time.Unix(100, 0)
	middleTime = endTime.Add(-time.Millisecond)
	startTime  = endTime.Add(-2 * time.Millisecond)

	testSequence = data.Sequence{
		Start: startTime,
		Last:  middleTime,
		Now:   endTime,
	}

	ignorePerf = sdkinstrument.Performance{
		IgnoreCollisions: false,
	}
)

type testSDK struct {
	compilers []*viewstate.Compiler
}

func (tsdk *testSDK) compile(desc sdkinstrument.Descriptor) pipeline.Register[viewstate.Instrument] {
	reg := pipeline.NewRegister[viewstate.Instrument](len(tsdk.compilers))

	for i, comp := range tsdk.compilers {
		inst, err := comp.Compile(desc)
		if err != nil {
			panic(err)
		}
		reg[i] = inst
	}
	return reg
}

func testAsync(name string, opts ...view.Option) *testSDK {
	return &testSDK{
		compilers: []*viewstate.Compiler{
			viewstate.New(testLibrary, view.New(name, opts...)),
			viewstate.New(testLibrary, view.New(name, opts...)),
		},
	}
}

func testAsync2(name string, opts1, opts2 []view.Option) *testSDK {
	return &testSDK{
		compilers: []*viewstate.Compiler{
			viewstate.New(testLibrary, view.New(name, opts1...)),
			viewstate.New(testLibrary, view.New(name, opts2...)),
		},
	}
}

func testState(num int) *State {
	return NewState(num)
}

<<<<<<< HEAD
func testObserver[N number.Any, Traits number.Traits[N]](tsdk *testSDK, name string, ik sdkinstrument.Kind, opts ...instrument.Option) Observer[N, Traits] {
	var t Traits
	desc := test.Descriptor(name, ik, t.Kind(), opts...)
	impl := NewInstrument(desc, ignorePerf, tsdk, tsdk.compile(desc))
	return NewObserver[N, Traits](impl)
=======
type intObserver struct {
	*Observer
	instrument.Int64Observable
}

type floatObserver struct {
	*Observer
	instrument.Float64Observable
}

func testIntObserver(tsdk *testSDK, name string, ik sdkinstrument.Kind) intObserver {
	desc := test.Descriptor(name, ik, number.Int64Kind)
	return intObserver{Observer: New(desc, tsdk, tsdk.compile(desc))}
}

func testFloatObserver(tsdk *testSDK, name string, ik sdkinstrument.Kind) floatObserver {
	desc := test.Descriptor(name, ik, number.Float64Kind)
	return floatObserver{Observer: New(desc, tsdk, tsdk.compile(desc))}
}

func nopCB(context.Context, metric.Observer) error {
	return nil
>>>>>>> 1fb5140a
}

func TestNewCallbackError(t *testing.T) {
	tsdk := testAsync("test")

	// no instruments error
	cb, err := NewCallback(nil, tsdk, nil)
	require.Error(t, err)
	require.Nil(t, cb)

	// nil callback error
	cntr := testIntObserver(tsdk, "counter", sdkinstrument.AsyncCounter)
	cb, err = NewCallback([]instrument.Asynchronous{cntr}, tsdk, nil)
	require.Error(t, err)
	require.Nil(t, cb)
}

func TestNewCallbackProviderMismatch(t *testing.T) {
	test0 := testAsync("test0")
	test1 := testAsync("test1")

	instA0 := testIntObserver(test0, "A", sdkinstrument.AsyncCounter)
	instB1 := testFloatObserver(test1, "A", sdkinstrument.AsyncCounter)

	cb, err := NewCallback([]instrument.Asynchronous{instA0, instB1}, test0, nopCB)
	require.Error(t, err)
	require.Contains(t, err.Error(), "asynchronous instrument belongs to a different meter")
	require.Nil(t, cb)

	cb, err = NewCallback([]instrument.Asynchronous{instA0, instB1}, test1, nopCB)
	require.Error(t, err)
	require.Contains(t, err.Error(), "asynchronous instrument belongs to a different meter")
	require.Nil(t, cb)

	cb, err = NewCallback([]instrument.Asynchronous{instA0}, test0, nopCB)
	require.NoError(t, err)
	require.NotNil(t, cb)

	cb, err = NewCallback([]instrument.Asynchronous{instB1}, test1, nopCB)
	require.NoError(t, err)
	require.NotNil(t, cb)

	// nil value not of this SDK
	var fake0 instrument.Asynchronous
	cb, err = NewCallback([]instrument.Asynchronous{fake0}, test0, nopCB)
	require.Error(t, err)
	require.Contains(t, err.Error(), "asynchronous instrument does not belong to this SDK")
	require.Nil(t, cb)

	// non-nil value not of this SDK
	var fake1 struct {
		instrument.Asynchronous
	}
	cb, err = NewCallback([]instrument.Asynchronous{fake1}, test0, nopCB)
	require.Error(t, err)
	require.Contains(t, err.Error(), "asynchronous instrument does not belong to this SDK")
	require.Nil(t, cb)
}

func TestCallbackInvalidation(t *testing.T) {
	errors := test.OTelErrors()

	tsdk := testAsync("test")

	var called int64
	var saveObs metric.Observer

	cntr := testIntObserver(tsdk, "counter", sdkinstrument.AsyncCounter)
	cb, err := NewCallback([]instrument.Asynchronous{cntr}, tsdk, func(ctx context.Context, obs metric.Observer) error {
		obs.ObserveInt64(cntr, called)
		saveObs = obs
		called++
		return nil
	})
	require.NoError(t, err)

	state := testState(0)

	// run the callback once legitimately
	cb.Run(context.Background(), state)

	// simulate use after callback return
	saveObs.ObserveInt64(cntr, 10000000)

	cntr.SnapshotAndProcess(state)

	require.Equal(t, int64(1), called)
	require.Equal(t, 1, len(*errors))
	require.Contains(t, (*errors)[0].Error(), "used after callback return")

	test.RequireEqualMetrics(
		t,
		test.CollectScope(
			t,
			tsdk.compilers[0].Collectors(),
			testSequence,
		),
		test.Instrument(
			cntr.descriptor,
			test.Point(startTime, endTime, sum.NewMonotonicInt64(0), aggregation.CumulativeTemporality),
		),
	)
}

func TestCallbackInstrumentUndeclaredForCalback(t *testing.T) {
	errors := test.OTelErrors()

	tt := testAsync("test")

	var called int64

	cntr1 := testIntObserver(tt, "counter1", sdkinstrument.AsyncCounter)
	cntr2 := testIntObserver(tt, "counter2", sdkinstrument.AsyncCounter)

	cb, err := NewCallback([]instrument.Asynchronous{cntr1}, tt, func(ctx context.Context, obs metric.Observer) error {
		obs.ObserveInt64(cntr2, called)
		called++
		return nil
	})
	require.NoError(t, err)

	state := testState(0)

	// run the callback once legitimately
	cb.Run(context.Background(), state)

	cntr1.SnapshotAndProcess(state)
	cntr2.SnapshotAndProcess(state)

	require.Equal(t, int64(1), called)
	require.Equal(t, 1, len(*errors))
	require.Contains(t, (*errors)[0].Error(), "instrument not declared for use in callback")

	test.RequireEqualMetrics(
		t,
		test.CollectScope(
			t,
			tt.compilers[0].Collectors(),
			testSequence,
		),
		test.Instrument(
			cntr1.descriptor,
		),
		test.Instrument(
			cntr2.descriptor,
		),
	)
}

func TestCallbackDisabledInstrument(t *testing.T) {
	tt := testAsync2(
		"test",
		[]view.Option{
			view.WithClause(
				view.MatchInstrumentName("drop1"),
				view.WithAggregation(aggregation.DropKind),
			),
			view.WithClause(
				view.MatchInstrumentName("drop2"),
				view.WithAggregation(aggregation.DropKind),
			),
		},
		[]view.Option{
			view.WithClause(
				view.MatchInstrumentName("drop2"),
				view.WithAggregation(aggregation.DropKind),
			),
		},
	)

	cntrDrop1 := testFloatObserver(tt, "drop1", sdkinstrument.AsyncCounter)
	cntrDrop2 := testFloatObserver(tt, "drop2", sdkinstrument.AsyncCounter)
	cntrKeep := testFloatObserver(tt, "keep", sdkinstrument.AsyncCounter)

	cb, _ := NewCallback([]instrument.Asynchronous{cntrDrop1, cntrDrop2, cntrKeep}, tt, func(ctx context.Context, obs metric.Observer) error {
		obs.ObserveFloat64(cntrKeep, 1000)
		obs.ObserveFloat64(cntrDrop1, 1001)
		obs.ObserveFloat64(cntrDrop2, 1002)
		return nil
	})

	runFor := func(num int) {
		state := testState(num)

		cb.Run(context.Background(), state)

		cntrKeep.SnapshotAndProcess(state)
		cntrDrop1.SnapshotAndProcess(state)
		cntrDrop2.SnapshotAndProcess(state)
	}

	runFor(0)
	runFor(1)

	test.RequireEqualMetrics(
		t,
		test.CollectScope(
			t,
			tt.compilers[0].Collectors(),
			testSequence,
		),
		test.Instrument(
			cntrKeep.descriptor,
			test.Point(startTime, endTime, sum.NewMonotonicFloat64(1000), aggregation.CumulativeTemporality),
		),
	)
	test.RequireEqualMetrics(
		t,
		test.CollectScope(
			t,
			tt.compilers[1].Collectors(),
			testSequence,
		),
		test.Instrument(
			cntrDrop1.descriptor,
			test.Point(startTime, endTime, sum.NewMonotonicFloat64(1001), aggregation.CumulativeTemporality),
		),
		test.Instrument(
			cntrKeep.descriptor,
			test.Point(startTime, endTime, sum.NewMonotonicFloat64(1000), aggregation.CumulativeTemporality),
		),
	)
}

func TestOutOfRangeValues(t *testing.T) {
	otelErrs := test.OTelErrors()

	tt := testAsync("test")

	c := testFloatObserver(tt, "testPatternC", sdkinstrument.AsyncCounter)
	u := testFloatObserver(tt, "testPatternU", sdkinstrument.AsyncUpDownCounter)
	g := testFloatObserver(tt, "testPatternG", sdkinstrument.AsyncGauge)

	cb, _ := NewCallback([]instrument.Asynchronous{
		c, u, g,
	}, tt, func(ctx context.Context, obs metric.Observer) error {
		obs.ObserveFloat64(c, math.NaN())
		obs.ObserveFloat64(c, math.Inf(+1))
		obs.ObserveFloat64(u, math.NaN())
		obs.ObserveFloat64(u, math.Inf(+1))
		obs.ObserveFloat64(g, math.NaN())
		obs.ObserveFloat64(g, math.Inf(+1))
		return nil
	})

	runFor := func(num int) {
		state := testState(num)

		cb.Run(context.Background(), state)

		c.SnapshotAndProcess(state)
		u.SnapshotAndProcess(state)
		g.SnapshotAndProcess(state)
	}

	for i := 0; i < 2; i++ {
		runFor(i)

		test.RequireEqualMetrics(
			t,
			test.CollectScope(
				t,
				tt.compilers[i].Collectors(),
				testSequence,
			),
			test.Instrument(
				c.descriptor,
			),
			test.Instrument(
				u.descriptor,
			),
			test.Instrument(
				g.descriptor,
			),
		)
	}

	// Errors are rate limited, but this is the only test in this
	// package that uses invalid values.  We should have at least
	// one per class.
	require.LessOrEqual(t, 2, len(*otelErrs))

	haveNaN := false
	haveInf := false
	for _, err := range *otelErrs {
		isNaN := errors.Is(err, aggregator.ErrNaNInput)
		isInf := errors.Is(err, aggregator.ErrInfInput)

		require.True(t, isNaN || isInf)
		require.True(t, strings.HasPrefix(err.Error(), "testPattern"))

		haveNaN = haveNaN || isNaN
		haveInf = haveInf || isInf
	}
	require.True(t, haveNaN)
	require.True(t, haveInf)
}<|MERGE_RESOLUTION|>--- conflicted
+++ resolved
@@ -98,13 +98,15 @@
 	return NewState(num)
 }
 
-<<<<<<< HEAD
-func testObserver[N number.Any, Traits number.Traits[N]](tsdk *testSDK, name string, ik sdkinstrument.Kind, opts ...instrument.Option) Observer[N, Traits] {
-	var t Traits
-	desc := test.Descriptor(name, ik, t.Kind(), opts...)
-	impl := NewInstrument(desc, ignorePerf, tsdk, tsdk.compile(desc))
-	return NewObserver[N, Traits](impl)
-=======
+// <<<<<<< HEAD
+//
+//	func testObserver[N number.Any, Traits number.Traits[N]](tsdk *testSDK, name string, ik sdkinstrument.Kind, opts ...instrument.Option) Observer[N, Traits] {
+//		var t Traits
+//		desc := test.Descriptor(name, ik, t.Kind(), opts...)
+//		impl := NewInstrument(desc, ignorePerf, tsdk, tsdk.compile(desc))
+//		return NewObserver[N, Traits](impl)
+//
+// =======
 type intObserver struct {
 	*Observer
 	instrument.Int64Observable
@@ -127,7 +129,6 @@
 
 func nopCB(context.Context, metric.Observer) error {
 	return nil
->>>>>>> 1fb5140a
 }
 
 func TestNewCallbackError(t *testing.T) {
