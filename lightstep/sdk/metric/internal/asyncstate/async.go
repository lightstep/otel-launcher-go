--- conflicted
+++ resolved
@@ -79,10 +79,9 @@
 	}
 }
 
-// New returns a new Instrument; this compiles individual
+// New returns a new Observer; this compiles individual
 // instruments for each reader.
-<<<<<<< HEAD
-func NewInstrument(desc sdkinstrument.Descriptor, _ sdkinstrument.Performance, opaque interface{}, compiled pipeline.Register[viewstate.Instrument]) *Instrument {
+func New(desc sdkinstrument.Descriptor, _ sdkinstrument.Performance, opaque interface{}, compiled pipeline.Register[viewstate.Instrument]) *Observer {
 	// Note: we return a non-nil instrument even when all readers
 	// disabled the instrument. This ensures that certain error
 	// checks still work (wrong meter, wrong callback, etc).
@@ -90,14 +89,7 @@
 	// Note: performance settings are not used because async
 	// instruments do not use fingerprinting so IgnoreCollisions is
 	// meaningless.
-	return &Instrument{
-=======
-func New(desc sdkinstrument.Descriptor, opaque interface{}, compiled pipeline.Register[viewstate.Instrument]) *Observer {
-	// Note: we return a non-nil instrument even when all readers
-	// disabled the instrument. This ensures that certain error
-	// checks still work (wrong meter, wrong callback, etc).
 	return &Observer{
->>>>>>> 1fb5140a
 		opaque:     opaque,
 		descriptor: desc,
 		compiled:   compiled,
