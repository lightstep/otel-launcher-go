// Copyright The OpenTelemetry Authors
//
// Licensed under the Apache License, Version 2.0 (the "License");
// you may not use this file except in compliance with the License.
// You may obtain a copy of the License at
//
//     http://www.apache.org/licenses/LICENSE-2.0
//
// Unless required by applicable law or agreed to in writing, software
// distributed under the License is distributed on an "AS IS" BASIS,
// WITHOUT WARRANTIES OR CONDITIONS OF ANY KIND, either express or implied.
// See the License for the specific language governing permissions and
// limitations under the License.

package viewstate // import "github.com/lightstep/otel-launcher-go/lightstep/sdk/metric/internal/viewstate"

import (
	"encoding/json"
	"fmt"
	"strings"
	"sync"

	histostruct "github.com/lightstep/go-expohisto/structure"
	"github.com/lightstep/otel-launcher-go/lightstep/sdk/metric/aggregator"
	"github.com/lightstep/otel-launcher-go/lightstep/sdk/metric/aggregator/aggregation"
	"github.com/lightstep/otel-launcher-go/lightstep/sdk/metric/aggregator/gauge"
	"github.com/lightstep/otel-launcher-go/lightstep/sdk/metric/aggregator/histogram"
	"github.com/lightstep/otel-launcher-go/lightstep/sdk/metric/aggregator/minmaxsumcount"
	"github.com/lightstep/otel-launcher-go/lightstep/sdk/metric/aggregator/sum"
	"github.com/lightstep/otel-launcher-go/lightstep/sdk/metric/data"
	"github.com/lightstep/otel-launcher-go/lightstep/sdk/metric/exemplar"
	"github.com/lightstep/otel-launcher-go/lightstep/sdk/metric/number"
	"github.com/lightstep/otel-launcher-go/lightstep/sdk/metric/sdkinstrument"
	"github.com/lightstep/otel-launcher-go/lightstep/sdk/metric/view"
	"go.opentelemetry.io/otel"
	"go.opentelemetry.io/otel/attribute"
	"go.opentelemetry.io/otel/sdk/instrumentation"
)

// Compiler implements Views for a single Meter.  A single Compiler
// controls the namespace of metric instruments output and reports
// conflicting definitions for the same name.
//
// Information flows through the Compiler as follows:
//
// When new instruments are created:
//   - The Compiler.Compile() method returns an Instrument value and possible
//     duplicate or semantic conflict error.
//
// When instruments are used:
// - The Instrument.NewAccumulator() method returns an Accumulator value for each attribute.Set used
// - The Accumulator.Update() aggregates one value for each measurement.
//
// During collection:
//   - The Accumulator.SnapshotAndProcess() method captures the current value
//     and conveys it to the output storage
//   - The Compiler.Collectors() interface returns one Collector per output
//     Metric in the Meter (duplicate definitions included).
//   - The Collector.Collect() method outputs one Point for each attribute.Set
//     in the result.
type Compiler struct {
	// views is the configuration of this compiler.
	views *view.Views

	// library is the value used fr matching
	// instrumentation library information.
	library instrumentation.Library

	// lock protects collectors and names.
	compilerLock sync.Mutex

	// collectors is the de-duplicated list of metric outputs, which may
	// contain conflicting identities.
	collectors []data.Collector

	// names is the map of output names for metrics
	// produced by this compiler.
	names map[string][]leafInstrument
}

// Instrument is a compiled implementation of an instrument
// corresponding with one or more instrument-view behaviors.
type Instrument interface {
	// NewAccumulator returns an Accumulator and an Updater[N]
	// matching the number type of the API-level instrument.
	//
	// Callers are expected to type-assert Updater[int64] or
	// Updater[float64] before calling Update().
	//
	// The caller's primary responsibility is to maintain
	// the collection of Accumulators that had Update()
	// called since the last collection and to ensure that each
	// of them has SnapshotAndProcess() called.
	NewAccumulator(kvs attribute.Set) Accumulator
}

// SampleFilter's indicates when exemplars may be sampled.
type SampleFilter interface {
	// MaySample indicates the possibility of sampling
	// exemplars. the isTraced is calculated by the caller since
	// it already has evaluated the context for additional
	// attributes.
	MaySample(isTraced bool) bool
}

// Updater captures single measurements, for N an int64 or float64.
type Updater[N number.Any] interface {
	// Update captures a single measurement.  For synchronous
	// instruments, this passes directly through to the
	// aggregator.  For asynchronous instruments, the last value
	// is captured by the accumulator snapshot.
	Update(value N, ex aggregator.ExemplarBits)

	SampleFilter
}

// Accumulator is an intermediate interface used for short-term
// aggregation.  Every Accumulator is also an Updater.  The owner of
// an Accumulator is responsible for maintaining the current set
// of Accumulators, defined as those which have been Updated and not
// yet had SnapshotAndProcess() called.
type Accumulator interface {
	// SnapshotAndProcess() takes a snapshot of data aggregated
	// through Update() and simultaneously resets the current
	// aggregator.  The attribute.Set is possibly filtered, after
	// which the snapshot is merged into the output.
	//
	// There is no return value from this method; the caller can
	// safely forget an Accumulator after this method is called,
	// provided Update is not used again.
	//
	// When `release` is true, this is the last time the Accumulator
	// will be snapshot/processed (according to the caller's
	// reference counting) and it can be forgotten.
	SnapshotAndProcess(release bool)
}

// leafInstrument is one of the (synchronous or asynchronous),
// (cumulative or delta) instrument implementations.  This is used in
// duplicate conflict detection and resolution.
type leafInstrument interface {
	// Instrument is the form returned by Compile().
	Instrument
	// Collector is the form returned in Collectors().
	data.Collector
	// Duplicate is how other instruments this in a conflict.
	Duplicate

	// mergeDescription handles the special case allowing
	// descriptions to be merged instead of conflict.
	mergeDescription(string)
}

// singleBehavior is one instrument-view behavior, including the
// original instrument details, the aggregation kind and temporality,
// aggregator configuration, and optional keys to filter.
type singleBehavior struct {
	// fromName is the original instrument name
	fromName string

	// desc is the output of the view, including naming,
	// description and unit.  This includes the original
	// instrument's instrument kind and number kind.
	desc sdkinstrument.Descriptor

	// kind is the aggregation indicated by this view behavior.
	kind aggregation.Kind

	// tempo is the configured aggregation temporality.
	tempo aggregation.Temporality

	// acfg is the aggregator configuration.
	acfg aggregator.Config

	// keysSet (if non-nil) is an attribute set containing each
	// key being filtered with a zero value.  This is used to
	// compare against potential duplicates for having the
	// same/different filter.
	keysSet *attribute.Set // With Int(0)

	// keysFilter (if non-nil) is the constructed keys filter.
	keysFilter *attribute.Filter

	// hinted is true when the aggregation was set
	// programmatically via a hint. this bypasses semantic
	// compatibility checking and allows hints to create a
	// synchronous gauge instrument, for example.
	hinted bool
}

// New returns a compiler for library given configured views.
func New(library instrumentation.Library, views *view.Views) *Compiler {
	views, _ = view.Validate(views)
	return &Compiler{
		library: library,
		views:   views,
		names:   map[string][]leafInstrument{},
	}
}

func (v *Compiler) Collectors() []data.Collector {
	v.compilerLock.Lock()
	defer v.compilerLock.Unlock()
	return v.collectors
}

// tryToApplyHint looks for a Lightstep-specified hint structure
// encoded as JSON in the description.  If valid, returns the modified
// configuration, otherwise returns the default for the instrument.
func (v *Compiler) tryToApplyHint(instrument sdkinstrument.Descriptor) (_ sdkinstrument.Descriptor, akind aggregation.Kind, tempo aggregation.Temporality, acfg, defCfg aggregator.Config, hinted bool) {
	// These are the default behaviors, we'll use them unless there's a valid hint.
	akind = v.views.Defaults.Aggregation(instrument.Kind)
	tempo = v.views.Defaults.Temporality(instrument.Kind)
	defCfg = v.views.Defaults.AggregationConfig(
		instrument.Kind,
		instrument.NumberKind,
	)
	acfg = defCfg

	// Check for required JSON symbols, empty strings, ...
	if !strings.Contains(instrument.Description, "{") {
		return instrument, akind, tempo, acfg, defCfg, hinted
	}

	var hint view.Hint
	if err := json.Unmarshal([]byte(instrument.Description), &hint); err != nil {
		// This could be noisy if valid descriptions contain spurious '{' chars.
		otel.Handle(fmt.Errorf("hint parse error: %w", err))
		return instrument, akind, tempo, acfg, defCfg, hinted
	}

	// Replace the hint input with its embedded description.
	instrument.Description = hint.Description

	// Bypass semantic compatibility check.
	hinted = true

	// Potentially set the aggregation kind and aggregator config.
	if hint.Aggregation != "" {
		parseKind, ok := aggregation.ParseKind(hint.Aggregation)
		if !ok {
			otel.Handle(fmt.Errorf("hint invalid aggregation: %v", hint.Aggregation))
		} else if parseKind != aggregation.UndefinedKind {
			akind = parseKind
		}
	}

	if hint.Temporality != "" {
		parseTempo, ok := aggregation.ParseTemporality(hint.Temporality)
		if !ok {
			otel.Handle(fmt.Errorf("hint invalid temporality: %v", hint.Temporality))
		} else if parseTempo != aggregation.UndefinedTemporality {
			tempo = parseTempo
		}
	}

	if hint.Config.Histogram.MaxSize != 0 {
		cfg := histostruct.NewConfig(histostruct.WithMaxSize(hint.Config.Histogram.MaxSize))
		cfg, err := cfg.Validate()
		if err != nil {
			otel.Handle(err)
		}
		acfg.Histogram = cfg
	}
	if hint.Config.CardinalityLimit != 0 {
		acfg.CardinalityLimit = hint.Config.CardinalityLimit
	}
	if hint.Config.Exemplar.Filter != "" {
		switch strings.ToLower(hint.Config.Exemplar.Filter) {
		case "always_on":
			acfg.Exemplar.Filter = aggregator.AlwaysOnKind
		case "always_off":
			acfg.Exemplar.Filter = aggregator.AlwaysOffKind
		case "trace_based", "when_traced":
			acfg.Exemplar.Filter = aggregator.WhenTracedKind
		default:
			otel.Handle(fmt.Errorf("unrecognized exemplar filter: %s", hint.Config.Exemplar.Filter))
		}
	}
	if hint.Config.Exemplar.Size != 0 {
		acfg.Exemplar.Size = hint.Config.Exemplar.Size
	}
	return instrument, akind, tempo, acfg, defCfg, hinted
}

// Compile is called during NewInstrument by the Meter
// implementation, the result saved in the instrument and used to
// construct new Accumulators throughout its lifetime.
func (v *Compiler) Compile(instrument sdkinstrument.Descriptor) (Instrument, ViewConflictsBuilder) {
	var behaviors []singleBehavior
	var matches []view.ClauseConfig

	for _, view := range v.views.Clauses {
		if !view.Matches(v.library, instrument) {
			continue
		}
		matches = append(matches, view)
	}

	for _, view := range matches {
		akind := view.Aggregation()
		if akind == aggregation.DropKind {
			continue
		}

		modified, hintAkind, tempo, hintAcfg, defCfg, hinted := v.tryToApplyHint(instrument)
		instrument = modified // the hint erases itself from the description

		if akind == aggregation.UndefinedKind {
			akind = hintAkind
		}

		cf := singleBehavior{
			fromName: instrument.Name,
			desc:     viewDescriptor(instrument, view),
			kind:     akind,
			acfg:     pickAggConfig(hintAcfg, defCfg, view.AggregatorConfig()),
			tempo:    tempo,
			hinted:   hinted,
		}

		keys := view.Keys()
		if keys != nil {
			cf.keysSet = keysToSet(view.Keys())
			cf.keysFilter = keysToFilter(view.Keys())
		}
		behaviors = append(behaviors, cf)
	}

	// If there were no matching views, set the default aggregation.
	if len(matches) == 0 {
		modified, akind, tempo, acfg, _, hinted := v.tryToApplyHint(instrument)
		instrument = modified // the hint erases itself from the description

		if akind != aggregation.DropKind {
			behaviors = append(behaviors, singleBehavior{
				fromName: instrument.Name,
				desc:     instrument,
				kind:     akind,
				acfg:     acfg,
				tempo:    tempo,
				hinted:   hinted,
			})
		}
	}

	v.compilerLock.Lock()
	defer v.compilerLock.Unlock()

	var conflicts ViewConflictsBuilder
	var compiled []Instrument

	for _, behavior := range behaviors {
		// the following checks semantic compatibility
		// and if necessary fixes the aggregation kind
		// to the default, via in-place update.
		semanticErr := checkSemanticCompatibility(instrument.Kind, &behavior)

		existingInsts := v.names[behavior.desc.Name]
		var leaf leafInstrument

		// Scan the existing instruments for a match.
		for _, inst := range existingInsts {
			// Test for equivalence among the fields that we
			// cannot merge or will not convert, means the
			// testing everything except the description for
			// equality.

			if inst.Aggregation() != behavior.kind {
				continue
			}
			if inst.Descriptor().Kind.Synchronous() != behavior.desc.Kind.Synchronous() {
				continue
			}

			if inst.Descriptor().Unit != behavior.desc.Unit {
				continue
			}
			if inst.Descriptor().NumberKind != behavior.desc.NumberKind {
				continue
			}
			if !equalConfigs(inst.Config(), behavior.acfg) {
				continue
			}

			// For attribute keys, test for equal nil-ness or equal value.
			instKeys := inst.Keys()
			confKeys := behavior.keysSet
			if (instKeys == nil) != (confKeys == nil) {
				continue
			}
			if instKeys != nil && *instKeys != *confKeys {
				continue
			}
			// We can return the previously-compiled instrument,
			// we may have different descriptions and that is
			// specified to choose the longer one.
			inst.mergeDescription(behavior.desc.Description)
			leaf = inst
			break
		}
		if leaf == nil {
			switch behavior.desc.NumberKind {
			case number.Int64Kind:
				leaf = buildView[int64, number.Int64Traits](behavior)
			case number.Float64Kind:
				leaf = buildView[float64, number.Float64Traits](behavior)
			}

			v.collectors = append(v.collectors, leaf)
			existingInsts = append(existingInsts, leaf)
			v.names[behavior.desc.Name] = existingInsts
		}
		if len(existingInsts) > 1 || semanticErr != nil {
			c := Conflict{
				Semantic:   semanticErr,
				Duplicates: make([]Duplicate, len(existingInsts)),
			}
			for i := range existingInsts {
				c.Duplicates[i] = existingInsts[i]
			}
			conflicts.Add(v.views.Name, c)
		}
		compiled = append(compiled, leaf)
	}
	return Combine(instrument, compiled...), conflicts
}

// buildView compiles either a synchronous or asynchronous instrument
// given its behavior and generic number type/traits.
func buildView[N number.Any, Traits number.Traits[N]](behavior singleBehavior) leafInstrument {
	if behavior.desc.Kind.Synchronous() {
		return compileSync[N, Traits](behavior)
	}
	return compileAsync[N, Traits](behavior)
}

func newSyncViewWithF[
	N number.Any,
	Storage any,
	Methods aggregator.Methods[N, Storage],
](behavior singleBehavior) leafInstrument {
	switch behavior.acfg.Exemplar.Filter {
	case aggregator.AlwaysOnKind:
		return newSyncView[N, Storage, Methods, alwaysOnSampleFilter](behavior)
	default:
		return newSyncView[N, Storage, Methods, whenTracedSampleFilter](behavior)
	}
}

func newSyncViewWithEx[
	N number.Any,
	Traits number.Traits[N],
	Storage any,
	Methods aggregator.Methods[N, Storage],
](behavior singleBehavior) leafInstrument {
	if behavior.acfg.Exemplar.Filter == aggregator.AlwaysOffKind {
		return newSyncView[N, Storage, Methods, alwaysOffSampleFilter](behavior)
	}
	if behavior.acfg.Exemplar.Size == 1 {
		return newSyncViewWithF[N,
			exemplar.LastStorage[N, Storage, Methods],
			exemplar.LastMethods[N, Storage, Methods],
		](behavior)
	}
	return newSyncViewWithF[N,
		exemplar.WeightedStorage[N, Storage, Methods],
		exemplar.WeightedMethods[N, Storage, Methods],
	](behavior)
}

// newSyncView returns a compiled synchronous instrument.  If the view
// calls for delta temporality, a lowmemory instrument is returned,
// otherwise for cumulative temporality a stateful instrument will be
// used.  I.e., Delta->Lowmemory, Cumulative->Stateful.
func newSyncView[
	N number.Any,
	Storage any,
	Methods aggregator.Methods[N, Storage],
	Samp SampleFilter,
](behavior singleBehavior) leafInstrument {
	// Note: nolint:govet below is to avoid copylocks.  The lock
	// is being copied before the new object is returned to the
	// user, and the extra allocation cost here would be
	// noticeable.

	metric := instrumentBase[N, Storage, int64, Methods]{
		fromName:   behavior.fromName,
		desc:       behavior.desc,
		acfg:       behavior.acfg,
		data:       map[attribute.Set]*storageHolder[Storage, int64]{},
		keysSet:    behavior.keysSet,
		keysFilter: behavior.keysFilter,
	}
	instrument := compiledSyncBase[N, Storage, Methods, Samp]{
		instrumentBase: metric, //nolint:govet
	}
	if behavior.tempo == aggregation.DeltaTemporality {
<<<<<<< HEAD
		return &statelessSyncInstrument[N, Storage, Methods, Samp]{
=======
		return &lowmemorySyncInstrument[N, Storage, Methods]{
>>>>>>> 89f7b5d6
			compiledSyncBase: instrument, //nolint:govet
		}
	}

	return &statefulSyncInstrument[N, Storage, Methods, Samp]{
		compiledSyncBase: instrument, //nolint:govet
	}
}

// compileSync calls newSyncViewWithEx to compile a synchronous
// instrument with specific aggregator storage and methods.
func compileSync[N number.Any, Traits number.Traits[N]](behavior singleBehavior) leafInstrument {
	switch behavior.kind {
	case aggregation.HistogramKind:
		return newSyncViewWithEx[
			N,
			Traits,
			histogram.Histogram[N, Traits],
			histogram.Methods[N, Traits],
		](behavior)
	case aggregation.MinMaxSumCountKind:
		return newSyncViewWithEx[
			N,
			Traits,
			minmaxsumcount.State[N, Traits],
			minmaxsumcount.Methods[N, Traits],
		](behavior)
	case aggregation.NonMonotonicSumKind:
		return newSyncViewWithEx[
			N,
			Traits,
			sum.State[N, Traits, sum.NonMonotonic],
			sum.Methods[N, Traits, sum.NonMonotonic],
		](behavior)
	case aggregation.GaugeKind:
		// Note: off-spec synchronous gauge support
		return newSyncViewWithEx[
			N,
			Traits,
			gauge.State[N, Traits],
			gauge.Methods[N, Traits],
		](behavior)
	default:
		fallthrough
	case aggregation.MonotonicSumKind:
		return newSyncViewWithEx[
			N,
			Traits,
			sum.State[N, Traits, sum.Monotonic],
			sum.Methods[N, Traits, sum.Monotonic],
		](behavior)
	}
}

// newAsyncView returns a compiled asynchronous instrument.  If the
// view calls for delta temporality, a stateful instrument is
// returned, otherwise for cumulative temporality a lowmemory
// instrument will be used.  I.e., Cumulative->Lowmemory,
// Delta->Stateful.
func newAsyncView[
	N number.Any,
	Storage any,
	Methods aggregator.Methods[N, Storage],
](behavior singleBehavior) leafInstrument {
	// Note: nolint:govet below is to avoid copylocks.  The lock
	// is being copied before the new object is returned to the
	// user, and the extra allocation cost here would be
	// noticeable.
	metric := instrumentBase[N, Storage, notUsed, Methods]{
		fromName:   behavior.fromName,
		desc:       behavior.desc,
		acfg:       behavior.acfg,
		data:       map[attribute.Set]*storageHolder[Storage, notUsed]{},
		keysSet:    behavior.keysSet,
		keysFilter: behavior.keysFilter,
	}
	instrument := compiledAsyncBase[N, Storage, Methods]{
		instrumentBase: metric, //nolint:govet
	}

	if behavior.tempo == aggregation.DeltaTemporality {
		var methods Methods
		if methods.Kind() != aggregation.GaugeKind {
			return &statefulAsyncInstrument[N, Storage, Methods]{
				compiledAsyncBase: instrument, //nolint:govet
			}
		}
		// Gauges fall through to the lowmemory behavior
		// regardless of delta temporality.
	}

	return &lowmemoryAsyncInstrument[N, Storage, Methods]{
		compiledAsyncBase: instrument, //nolint:govet
	}
}

// compileAsync calls newAsyncView to compile an asynchronous
// instrument with specific aggregator storage and methods.
func compileAsync[N number.Any, Traits number.Traits[N]](behavior singleBehavior) leafInstrument {
	switch behavior.kind {
	case aggregation.MonotonicSumKind:
		return newAsyncView[
			N,
			sum.State[N, Traits, sum.Monotonic],
			sum.Methods[N, Traits, sum.Monotonic],
		](behavior)
	case aggregation.NonMonotonicSumKind:
		return newAsyncView[
			N,
			sum.State[N, Traits, sum.NonMonotonic],
			sum.Methods[N, Traits, sum.NonMonotonic],
		](behavior)
	default:
		fallthrough
	case aggregation.GaugeKind:
		return newAsyncView[
			N,
			gauge.State[N, Traits],
			gauge.Methods[N, Traits],
		](behavior)
	}
}

// Combine accepts a variable number of Instruments to combine.  If 0
// items, nil is returned. If 1 item, the item itself is return.
// otherwise, a multiInstrument of the appropriate number kind is returned.
func Combine(desc sdkinstrument.Descriptor, insts ...Instrument) Instrument {
	if len(insts) == 0 {
		return nil
	}
	if len(insts) == 1 {
		return insts[0]
	}
	if desc.NumberKind == number.Float64Kind {
		return multiInstrument[float64](insts)
	}
	return multiInstrument[int64](insts)
}

// multiInstrument is used by Combine() to combine the effects of
// multiple instrument-view behaviors.  These instruments produce
// multiAccumulators in NewAccumulator.
type multiInstrument[N number.Any] []Instrument

// NewAccumulator returns a Accumulator for multiple views of the same instrument.
func (mi multiInstrument[N]) NewAccumulator(kvs attribute.Set) Accumulator {
	accs := make([]Accumulator, 0, len(mi))

	for _, inst := range mi {
		accs = append(accs, inst.NewAccumulator(kvs))
	}
	return multiAccumulator[N](accs)
}

// Uses a int(0)-value attribute to identify distinct key sets.
func keysToSet(keys []attribute.Key) *attribute.Set {
	attrs := make([]attribute.KeyValue, len(keys))
	for i, key := range keys {
		attrs[i] = key.Int(0)
	}
	ns := attribute.NewSet(attrs...)
	return &ns
}

// keyFilter provides an attribute.Filter implementation based on a
// map[attribute.Key].
type keyFilter map[attribute.Key]struct{}

// filter is an attribute.Filter.
func (ks keyFilter) filter(kv attribute.KeyValue) bool {
	_, has := ks[kv.Key]
	return has
}

// keysToFilter constructs a keyFilter.
func keysToFilter(keys []attribute.Key) *attribute.Filter {
	kf := keyFilter{}
	for _, k := range keys {
		kf[k] = struct{}{}
	}
	var af attribute.Filter = kf.filter
	return &af
}

// equalConfigs compares two aggregator configurations.
func equalConfigs(a, b aggregator.Config) bool {
	return a == b
}

// pickAggConfig returns the aggregator configuration prescribed by a
// view clause when it not the default value, otherwise the hinted config.
func pickAggConfig(hintCfg, defCfg, viewCfg aggregator.Config) aggregator.Config {
	if viewCfg != defCfg {
		return viewCfg
	}
	return hintCfg
}

// checkSemanticCompatibility checks whether an instrument /
// aggregator pairing is well defined.
func checkSemanticCompatibility(ik sdkinstrument.Kind, behavior *singleBehavior) error {
	if behavior.hinted {
		// Anything goes!
		return nil
	}

	agg := behavior.kind
	cat := agg.Category(ik)

	if agg == aggregation.AnySumKind {
		switch cat {
		case aggregation.MonotonicSumCategory, aggregation.HistogramCategory:
			agg = aggregation.MonotonicSumKind
		case aggregation.NonMonotonicSumCategory:
			agg = aggregation.NonMonotonicSumKind
		default:
			agg = aggregation.UndefinedKind
		}
		behavior.kind = agg
	}

	switch ik {
	case sdkinstrument.SyncCounter, sdkinstrument.SyncHistogram:
		switch cat {
		case aggregation.MonotonicSumCategory, aggregation.NonMonotonicSumCategory, aggregation.HistogramCategory:
			return nil
		}

	case sdkinstrument.SyncUpDownCounter, sdkinstrument.AsyncUpDownCounter:
		switch cat {
		case aggregation.NonMonotonicSumCategory:
			return nil
		}

	case sdkinstrument.AsyncCounter:
		switch cat {
		case aggregation.NonMonotonicSumCategory, aggregation.MonotonicSumCategory:
			return nil
		}

	case sdkinstrument.AsyncGauge:
		switch cat {
		case aggregation.GaugeCategory:
			return nil
		}
	}

	behavior.kind = view.StandardAggregationKind(ik)
	return SemanticError{
		Instrument:  ik,
		Aggregation: agg,
	}
}

// viewDescriptor returns the modified sdkinstrument.Descriptor of a
// view.  It retains the original instrument kind, numebr kind, and
// unit, while allowing the name and description to change.
func viewDescriptor(instrument sdkinstrument.Descriptor, v view.ClauseConfig) sdkinstrument.Descriptor {
	ikind := instrument.Kind
	nkind := instrument.NumberKind
	name := v.Rename(instrument.Name)
	description := instrument.Description
	unit := instrument.Unit
	if v.Description() != "" {
		description = v.Description()
	}
	return sdkinstrument.NewDescriptor(name, ikind, nkind, description, unit)
}

type alwaysOffSampleFilter struct{}
type alwaysOnSampleFilter struct{}
type whenTracedSampleFilter struct{}

func (alwaysOffSampleFilter) MaySample(isTraced bool) bool {
	return false
}

func (alwaysOnSampleFilter) MaySample(isTraced bool) bool {
	return true
}

func (whenTracedSampleFilter) MaySample(isTraced bool) bool {
	return isTraced
}<|MERGE_RESOLUTION|>--- conflicted
+++ resolved
@@ -496,11 +496,7 @@
 		instrumentBase: metric, //nolint:govet
 	}
 	if behavior.tempo == aggregation.DeltaTemporality {
-<<<<<<< HEAD
-		return &statelessSyncInstrument[N, Storage, Methods, Samp]{
-=======
-		return &lowmemorySyncInstrument[N, Storage, Methods]{
->>>>>>> 89f7b5d6
+		return &lowmemorySyncInstrument[N, Storage, Methods, Samp]{
 			compiledSyncBase: instrument, //nolint:govet
 		}
 	}
