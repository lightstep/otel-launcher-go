// Copyright The OpenTelemetry Authors
//
// Licensed under the Apache License, Version 2.0 (the "License");
// you may not use this file except in compliance with the License.
// You may obtain a copy of the License at
//
//     http://www.apache.org/licenses/LICENSE-2.0
//
// Unless required by applicable law or agreed to in writing, software
// distributed under the License is distributed on an "AS IS" BASIS,
// WITHOUT WARRANTIES OR CONDITIONS OF ANY KIND, either express or implied.
// See the License for the specific language governing permissions and
// limitations under the License.

package viewstate // import "github.com/lightstep/otel-launcher-go/lightstep/sdk/metric/internal/viewstate"

import (
	"sync/atomic"

	"github.com/lightstep/otel-launcher-go/lightstep/sdk/metric/aggregator"
	"github.com/lightstep/otel-launcher-go/lightstep/sdk/metric/aggregator/aggregation"
	"github.com/lightstep/otel-launcher-go/lightstep/sdk/metric/data"
	"github.com/lightstep/otel-launcher-go/lightstep/sdk/metric/internal/pipeline"
	"github.com/lightstep/otel-launcher-go/lightstep/sdk/metric/number"
	"go.opentelemetry.io/otel/attribute"
)

// statefulSyncInstrument is a synchronous instrument that maintains cumulative state.
type statefulSyncInstrument[N number.Any, Storage any, Methods aggregator.Methods[N, Storage], Samp SampleFilter] struct {
	compiledSyncBase[N, Storage, Methods, Samp]
}

// Collect for synchronous cumulative temporality.
func (p *statefulSyncInstrument[N, Storage, Methods, Samp]) Collect(seq data.Sequence, output *[]data.Instrument) {
	p.instLock.Lock()
	defer p.instLock.Unlock()

	ioutput := p.appendInstrument(output)

	for set, entry := range p.data {
		p.appendPoint(ioutput, set, &entry.storage, aggregation.CumulativeTemporality, seq.Start, seq.Now, false)
	}
}

<<<<<<< HEAD
// statelessSyncInstrument is a synchronous instrument that maintains no state.
type statelessSyncInstrument[N number.Any, Storage any, Methods aggregator.Methods[N, Storage], Samp SampleFilter] struct {
	compiledSyncBase[N, Storage, Methods, Samp]
}

// Collect for synchronous delta temporality.
func (p *statelessSyncInstrument[N, Storage, Methods, Samp]) Collect(seq data.Sequence, output *[]data.Instrument) {
=======
// lowmemorySyncInstrument is a synchronous instrument that maintains no state.
type lowmemorySyncInstrument[N number.Any, Storage any, Methods aggregator.Methods[N, Storage]] struct {
	compiledSyncBase[N, Storage, Methods]
}

// Collect for synchronous delta temporality.
func (p *lowmemorySyncInstrument[N, Storage, Methods]) Collect(seq data.Sequence, output *[]data.Instrument) {
>>>>>>> 89f7b5d6
	var methods Methods

	p.instLock.Lock()
	defer p.instLock.Unlock()

	ioutput := p.appendInstrument(output)

	for set, entry := range p.data {
		// capture the number of references before the Move() call
		// below.  we're holding the lock that prevents new refs, so
		// the value before Move() indicates when it's safe to remove
		// this entry from the map.
		numRefs := atomic.LoadInt64(&entry.auxiliary)

		p.appendPoint(ioutput, set, &entry.storage, aggregation.DeltaTemporality, seq.Last, seq.Now, true)

		// By passing reset=true above, the aggregator data in
		// entry.storage has been moved into the last index of
		// ioutput.Points.
		ptsArr := ioutput.Points
		point := &ptsArr[len(ptsArr)-1]

		cpy, _ := methods.ToStorage(point.Aggregation)

		if methods.HasChange(cpy) {
			continue
		}

		// We allowed the array to grow before the above
		// test speculatively, since when it succeeds
		// we are able to re-use the underlying
		// aggregator.  Here, undo the new element.
		ioutput.Points = ptsArr[0 : len(ptsArr)-1 : cap(ptsArr)]

		// If there are no more accumulator references to the
		// entry, remove from the map.
		if numRefs == 0 {
			delete(p.data, set)
		}
	}
}

// lowmemoryAsyncInstrument is an asynchronous instrument that keeps
// maintains no state.
type lowmemoryAsyncInstrument[N number.Any, Storage any, Methods aggregator.Methods[N, Storage]] struct {
	compiledAsyncBase[N, Storage, Methods]
}

// Collect for asynchronous cumulative temporality.
func (p *lowmemoryAsyncInstrument[N, Storage, Methods]) Collect(seq data.Sequence, output *[]data.Instrument) {
	p.instLock.Lock()
	defer p.instLock.Unlock()

	ioutput := p.appendInstrument(output)

	for set, entry := range p.data {
		p.appendPoint(ioutput, set, &entry.storage, aggregation.CumulativeTemporality, seq.Start, seq.Now, false)
	}

	// Reset the entire map.
	p.data = map[attribute.Set]*storageHolder[Storage, notUsed]{}
}

// statefulAsyncInstrument is an instrument that keeps asynchronous instrument state
// in order to perform cumulative to delta translation.
type statefulAsyncInstrument[N number.Any, Storage any, Methods aggregator.Methods[N, Storage]] struct {
	compiledAsyncBase[N, Storage, Methods]
	prior map[attribute.Set]*storageHolder[Storage, notUsed]
}

// Size (special case) reports the size of the prior map, since
// data is emptied on Collect().
func (p *statefulAsyncInstrument[N, Storage, Methods]) InMemorySize() int {
	p.instLock.Lock()
	defer p.instLock.Unlock()
	return len(p.prior)
}

// Collect for asynchronous delta temporality.  Note this code path is
// not used for Gauge instruments.
func (p *statefulAsyncInstrument[N, Storage, Methods]) Collect(seq data.Sequence, output *[]data.Instrument) {
	var methods Methods

	p.instLock.Lock()
	defer p.instLock.Unlock()

	ioutput := p.appendInstrument(output)

	var ofe *storageHolder[Storage, notUsed]
	for set, entry := range p.data {
		// Compute the difference.
		pval, has := p.prior[set]

		if set == pipeline.OverflowAttributeSet {
			ofe = entry
		}
		if has {
			// This does `*pval := *storage - *pval`
			methods.SubtractSwap(&pval.storage, &entry.storage)

			// Skip the series if it has not changed.
			if !methods.HasChange(&pval.storage) {
				continue
			}
			entry = pval
		}
		p.appendPoint(ioutput, set, &entry.storage, aggregation.DeltaTemporality, seq.Last, seq.Now, false)
	}
	// TODO: Values that are contained in prior but not in data
	// should be copied so they are not forgotten and do not
	// output spurious counts in the future when they reappear.
	// This is only an issue for asynchronous instruments with
	// delta temporality.

	// Copy the current to the prior and reset.
	p.prior = p.data
	p.data = map[attribute.Set]*storageHolder[Storage, notUsed]{}

	// Note: the overflow attribute set is synthesized from a
	// number of inputs which are presumed cumulative.  To maintain this
	// illusion, copy its current cumulative value into the next data set.
	if ofe != nil {
		cpy := &storageHolder[Storage, notUsed]{}
		methods.Copy(&ofe.storage, &cpy.storage)

		p.data[pipeline.OverflowAttributeSet] = cpy
	}
}<|MERGE_RESOLUTION|>--- conflicted
+++ resolved
@@ -42,23 +42,13 @@
 	}
 }
 
-<<<<<<< HEAD
-// statelessSyncInstrument is a synchronous instrument that maintains no state.
-type statelessSyncInstrument[N number.Any, Storage any, Methods aggregator.Methods[N, Storage], Samp SampleFilter] struct {
+// lowmemorySyncInstrument is a synchronous instrument that maintains no state.
+type lowmemorySyncInstrument[N number.Any, Storage any, Methods aggregator.Methods[N, Storage], Samp SampleFilter] struct {
 	compiledSyncBase[N, Storage, Methods, Samp]
 }
 
 // Collect for synchronous delta temporality.
-func (p *statelessSyncInstrument[N, Storage, Methods, Samp]) Collect(seq data.Sequence, output *[]data.Instrument) {
-=======
-// lowmemorySyncInstrument is a synchronous instrument that maintains no state.
-type lowmemorySyncInstrument[N number.Any, Storage any, Methods aggregator.Methods[N, Storage]] struct {
-	compiledSyncBase[N, Storage, Methods]
-}
-
-// Collect for synchronous delta temporality.
-func (p *lowmemorySyncInstrument[N, Storage, Methods]) Collect(seq data.Sequence, output *[]data.Instrument) {
->>>>>>> 89f7b5d6
+func (p *lowmemorySyncInstrument[N, Storage, Methods, Samp]) Collect(seq data.Sequence, output *[]data.Instrument) {
 	var methods Methods
 
 	p.instLock.Lock()
