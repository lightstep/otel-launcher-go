# Changelog

All notable changes to this project will be documented in this file.

The format is based on [Keep a Changelog](https://keepachangelog.com/en/1.0.0/).

This project adheres to [Semantic Versioning](https://semver.org/spec/v2.0.0.html).

## Unreleased

### Added

<<<<<<< HEAD
- New "cputime" instrumentation package combines several related timing metrics,
  process.cpu.time, process.uptime, and process.runtime.go.gc.cpu.time [#269](https://github.com/lightstep/otel-launcher-go/pull/269)
=======
- Add `WithMetricsBuiltinsEnabled()` option and environment variable
  `LS_METRICS_BUILTINS_ENABLED`, which defaults to true.  When metrics
  builtins are enabled,
  [runtime](https://github.com/open-telemetry/opentelemetry-go-contrib/tree/main/instrumentation/runtime)
  and
  [host](https://github.com/open-telemetry/opentelemetry-go-contrib/tree/main/instrumentation/host)
  metrics instrumentation will be reported automatically.
  [#265](https://github.com/lightstep/otel-launcher-go/pull/265)
- Proposed replacement for go-contrib instrumentation/runtime added as lightstep/instrumentation/runtime.
  [#267](https://github.com/lightstep/otel-launcher-go/pull/267)
- Avoid repetitive calls to `otel.Handle()` with error conditions
  caused by out-of-range metrics input values, including NaN, Inf, and
  in some cases negative values.  These will be handled no more than
  once per 30 seconds per condition.
  [#272](https://github.com/lightstep/otel-launcher-go/pull/272)
>>>>>>> 06158998

## [1.10.1](https://github.com/lightstep/otel-launcher-go/releases/tag/v1.10.1) - 2022-08-29

- Revert the default change of temporality to "cumulative" from #258.
  New users are recommended to configure
  `WithMetricExporterTemporalityPreference("stateless")` temporality
  preference if possible.  [#261](https://github.com/lightstep/otel-launcher-go/pull/261)

## [1.10.0](https://github.com/lightstep/otel-launcher-go/releases/tag/v1.10.0) - 2022-08-28

This version was retracted because of the change of temporality preference.

### 🧰 Bug fixes 🧰

- Partial error handling: avoid printing spurious messages when there is no error. [#247](https://github.com/lightstep/otel-launcher-go/pull/247)

### Changed

We have intentionally combined a number of potentially breaking
changes into this release,

- 🛑 [BREAKING] Histogram instruments now select the explicit-boundary histogram for
  the otel-go SDK, which is a breaking change for Lightstep users, but
  as the Lightstep SDK is using exopnential histograms this is the
  matching default which allows upgrade and downgrade between these
  SDKs.  Users who encounter errors related to histogram instruments
  (e.g,. `process.runtime.go.gc.pause_ns`) please contact a Lightstep
  representative. [#249](https://github.com/lightstep/otel-launcher-go/pull/249)
- Exponential histogram changes boundary inclusivity from lower-inclusive to
  upper-inclusive. This is defined as a non-breaking change because implementations
  have not required exactness.  With this change, exact powers-of-two are
  treated as exact special cases.  [#254](https://github.com/lightstep/otel-launcher-go/pull/254)
- Lightstep metrics SDK is enabled by default.  We are now confident in this
  SDK even as we have discovered new issues with the old one. [#258](https://github.com/lightstep/otel-launcher-go/pull/258)
- 🛑 [BREAKING] Stateless temporality preference is used by default; Counter and
  Histogram instruments will begin reporting with delta temporality.  To avoid
  repeated breakage.  This is especially important for exponential histogram
  data quality. [#258](https://github.com/lightstep/otel-launcher-go/pull/258)

## [1.9.0](https://github.com/lightstep/otel-launcher-go/releases/tag/v1.9.0) - 2022-08-04

### 💡 Enhancements

- Update to OpenTelemetry 1.9.0

### 🧰 Bug fixes 🧰

- Exponential histogram correctly counts the zero-bucket when increment > 1 [#238](https://github.com/lightstep/otel-launcher-go/pull/238)

## [1.8.1](https://github.com/lightstep/otel-launcher-go/releases/tag/v1.8.1) - 2022-07-28

### 💡 Enhancements

- Optimize the synchronous instrument fast path [#226](https://github.com/lightstep/otel-launcher-go/pull/226)
- Exponential histogram package is externally-usable [#222](https://github.com/lightstep/otel-launcher-go/pull/222)
- Add an example for stand-alone use of Lightstep metrics SDK [#219](https://github.com/lightstep/otel-launcher-go/pull/219)

## [1.8.0](https://github.com/lightstep/otel-launcher-go/releases/tag/v1.8.0) - 2022-07-13

### 💡 Enhancements

- Update OpenTelemetry dependencies to OTel-Go version 1.8.0 [#216](https://github.com/lightstep/otel-launcher-go/pull/216)
- OTLP version 0.18.0: includes Min/Max support for exponential histogram [#215](https://github.com/lightstep/otel-launcher-go/pull/215)
- `sync.Map` replaced with `sync.RWLock` and plain map (saves 3 allocations) [#206](https://github.com/lightstep/otel-launcher-go/pull/206)

### 🧰 Bug fixes 🧰

- Race condition possible with multiple exporters fixed [#205](https://github.com/lightstep/otel-launcher-go/pull/205)

## [1.7.0](https://github.com/lightstep/otel-launcher-go/releases/tag/v1.7.0) - 2022-06-30

### 💡 Enhancements

- Introduces the "Lightstep Metrics SDK" option, an alternative to the OpenTelemetry-Go
  community SDK.  This SDK features experimental features listed below: [#196](https://github.com/lightstep/otel-launcher-go/pull/196)
  - Lightstep Metrics SDK: Exponential histogram on-by-default, no explicit-boundary Histogram
  - Lightstep Metrics SDK: Support for MinMaxSumCount aggregation (via a 0-bucket Histogram)
  - Lightstep Metrics SDK: Support for synchronous Gauge instrument (configured via API hints)
- New in both Metrics SDKs: Support for "stateless" temporality preference
- New in both Metrics SDKs: Recognize & print Lightstep's metric validation error details.

## 1.6.x

We are skipping version 1.6.x so that `otel-launcher-go` major and minor versions match the `opentelemetry-go` repository.

## [1.5.2](https://github.com/lightstep/otel-launcher-go/releases/tag/v1.5.2) - 2022-05-12

### 🧰 Bug fixes 🧰

- `WithResourceAttributes()` fixed, had been non-functional [#165](https://github.com/lightstep/otel-launcher-go/pull/165)

## [1.5.1](https://github.com/lightstep/otel-launcher-go/releases/tag/v1.5.1) - 2022-03-24

### 🧰 Bug fixes 🧰

- tag `github.com/lightstep/otel-launcher-go/pipelines` and update go.mod for launcher

## [1.5.0](https://github.com/lightstep/otel-launcher-go/releases/tag/v1.5.0) - 2022-03-18

## 💡 Enhancements 💡

- use semconv package instead of collector package (#69)
- update OpenTelemetry SDK dependencies to 1.5.0
- update OpenTelemetry metrics to 0.27.0 (#114)
- Allow Developer Mode For Go Lightstep (#60)

## [1.0.0](https://github.com/lightstep/otel-launcher-go/releases/tag/v1.0.0) - 2021-09-22

### Changed
- Update OpenTelemetry tracing dependencies to 1.0.0
## [1.0.0-RC3](https://github.com/lightstep/otel-launcher-go/releases/tag/v1.0.0-RC3) - 2021-09-15

### Changed
- Update OpenTelemetry tracing dependencies to 1.0.0-RC3
- Update OpenTelemetry metrics dependencies to 0.23.0
- Remove support for deprecated `OTEL_RESOURCE_LABELS` environment variable, as
  it has been replaced by `OTEL_RESOURCE_ATTRIBUTES` upstream.

## [0.20.0](https://github.com/lightstep/otel-launcher-go/releases/tag/v0.20.0) - 2021-05-10

### Changed
- Update OpenTelemetry dependencies to 0.20.0

## [0.18.0](https://github.com/lightstep/otel-launcher-go/releases/tag/v0.18.0) - 2021-03-16

### Changed
- Update OpenTelemetry dependencies to 0.18.0

### Added
- Add support for `ottrace` propagator

## [0.16.1](https://github.com/lightstep/otel-launcher-go/releases/tag/v0.16.1) - 2021-02-01

### Changed
- Enable gzip compression by default
- Update OpenTelemetry dependencies to 0.16.0

## [0.15.0](https://github.com/lightstep/otel-launcher-go/releases/tag/v0.15.0) - 2020-12-15

### Changed
- Update OpenTelemetry dependencies to 0.15.0
- Added context param for NewExporter as required by OpenTelemetry 0.15.0

## [0.14.1](https://github.com/lightstep/otel-launcher-go/releases/tag/v0.14.1) - 2020-11-24

### Changed

- Update default value for metrics exporter endpoint (#38)

## [0.14.0](https://github.com/lightstep/otel-launcher-go/releases/tag/v0.14.0) - 2020-11-23

### Changed
- Update configuration for baggage propagator from `"cc"` to `"baggage"` (#30)

### Added
- Add support for `tracecontext` propagator (#32)
- Adding LS_METRICS_ENABLED env variable to control host/runtime metrics (#34)

## [0.13.0](https://github.com/lightstep/otel-launcher-go/releases/tag/v0.13.0)

### Changed

- Update OpenTelemetry dependencies to 0.13.0 (#26)
- Use BatchSpanProcessor instead of SimpleSpanProcessor (#24)

### Added

- Add host.name tag based on os.Hostname (#19)

## [0.11.0](https://github.com/lightstep/otel-launcher-go/releases/tag/v0.11.0)

### Changed

- Update OpenTelemetry dependencies to 0.11.0

### Added

- Add a metrics exporter

## [0.10.2](https://github.com/lightstep/otel-launcher-go/releases/tag/v0.10.2)

### Changed

- update envconfig package

## [0.10.0](https://github.com/lightstep/otel-launcher-go/releases/tag/v0.10.0)

### Changed

- Update OpenTelemetry dependencies to 0.10.0

## [0.0.1](https://github.com/lightstep/otel-launcher-go/releases/tag/v0.0.1)

### Added

- Initial release<|MERGE_RESOLUTION|>--- conflicted
+++ resolved
@@ -10,10 +10,6 @@
 
 ### Added
 
-<<<<<<< HEAD
-- New "cputime" instrumentation package combines several related timing metrics,
-  process.cpu.time, process.uptime, and process.runtime.go.gc.cpu.time [#269](https://github.com/lightstep/otel-launcher-go/pull/269)
-=======
 - Add `WithMetricsBuiltinsEnabled()` option and environment variable
   `LS_METRICS_BUILTINS_ENABLED`, which defaults to true.  When metrics
   builtins are enabled,
@@ -29,7 +25,8 @@
   in some cases negative values.  These will be handled no more than
   once per 30 seconds per condition.
   [#272](https://github.com/lightstep/otel-launcher-go/pull/272)
->>>>>>> 06158998
+- New "cputime" instrumentation package combines several related timing metrics,
+  process.cpu.time, process.uptime, and process.runtime.go.gc.cpu.time [#269](https://github.com/lightstep/otel-launcher-go/pull/269)
 
 ## [1.10.1](https://github.com/lightstep/otel-launcher-go/releases/tag/v1.10.1) - 2022-08-29
 
