--- conflicted
+++ resolved
@@ -10,11 +10,6 @@
 
 ### Added
 
-<<<<<<< HEAD
-- Reduced replacement for go-contrib instrumentation/host added as
-  lightstep/instrumentation/host; same code but removes process metrics
-  [#268](https://github.com/lightstep/otel-launcher-go/pull/268)
-=======
 - Add `WithMetricsBuiltinsEnabled()` option and environment variable
   `LS_METRICS_BUILTINS_ENABLED`, which defaults to true.  When metrics
   builtins are enabled,
@@ -30,7 +25,9 @@
   in some cases negative values.  These will be handled no more than
   once per 30 seconds per condition.
   [#272](https://github.com/lightstep/otel-launcher-go/pull/272)
->>>>>>> 06158998
+- Reduced replacement for go-contrib instrumentation/host added as
+  lightstep/instrumentation/host; same code but removes process metrics
+  [#268](https://github.com/lightstep/otel-launcher-go/pull/268)
 
 ## [1.10.1](https://github.com/lightstep/otel-launcher-go/releases/tag/v1.10.1) - 2022-08-29
 
