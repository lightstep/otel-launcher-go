// Copyright Lightstep Authors
//
// Licensed under the Apache License, Version 2.0 (the "License");
// you may not use this file except in compliance with the License.
// You may obtain a copy of the License at
//
//     http://www.apache.org/licenses/LICENSE-2.0
//
// Unless required by applicable law or agreed to in writing, software
// distributed under the License is distributed on an "AS IS" BASIS,
// WITHOUT WARRANTIES OR CONDITIONS OF ANY KIND, either express or implied.
// See the License for the specific language governing permissions and
// limitations under the License.

package launcher

import (
	"context"
	"encoding/json"
	"errors"
	"fmt"
	"log"
	"os"
	"time"

	"github.com/sethvargo/go-envconfig"
	"go.opentelemetry.io/collector/translator/conventions"
	hostMetrics "go.opentelemetry.io/contrib/instrumentation/host"
	runtimeMetrics "go.opentelemetry.io/contrib/instrumentation/runtime"
	"go.opentelemetry.io/contrib/propagators/b3"
	"go.opentelemetry.io/otel"
	"go.opentelemetry.io/otel/api/global"
	"go.opentelemetry.io/otel/exporters/otlp"
	"go.opentelemetry.io/otel/label"
	"go.opentelemetry.io/otel/propagators"
	controller "go.opentelemetry.io/otel/sdk/metric/controller/push"
	processor "go.opentelemetry.io/otel/sdk/metric/processor/basic"
	selector "go.opentelemetry.io/otel/sdk/metric/selector/simple"
	"go.opentelemetry.io/otel/sdk/resource"
	"go.opentelemetry.io/otel/sdk/trace"
	"google.golang.org/grpc/credentials"
)

type Option func(*Config)

// WithAccessToken configures the lightstep access token
func WithAccessToken(accessToken string) Option {
	return func(c *Config) {
		c.AccessToken = accessToken
	}
}

// WithMetricExporterEndpoint configures the endpoint for sending metrics via OTLP
func WithMetricExporterEndpoint(url string) Option {
	return func(c *Config) {
		c.MetricExporterEndpoint = url
	}
}

// WithSpanExporterEndpoint configures the endpoint for sending traces via OTLP
func WithSpanExporterEndpoint(url string) Option {
	return func(c *Config) {
		c.SpanExporterEndpoint = url
	}
}

// WithServiceName configures a "service.name" resource label
func WithServiceName(name string) Option {
	return func(c *Config) {
		c.ServiceName = name
	}
}

// WithServiceVersion configures a "service.version" resource label
func WithServiceVersion(version string) Option {
	return func(c *Config) {
		c.ServiceVersion = version
	}
}

// WithLogLevel configures the logging level for OpenTelemetry
func WithLogLevel(loglevel string) Option {
	return func(c *Config) {
		c.LogLevel = loglevel
	}
}

// WithSpanExporterInsecure permits connecting to the
// trace endpoint without a certificate
func WithSpanExporterInsecure(insecure bool) Option {
	return func(c *Config) {
		c.SpanExporterEndpointInsecure = insecure
	}
}

// WithMetricExporterInsecure permits connecting to the
// metric endpoint without a certificate
func WithMetricExporterInsecure(insecure bool) Option {
	return func(c *Config) {
		c.MetricExporterEndpointInsecure = insecure
	}
}

// WithResourceAttributes configures attributes on the resource
func WithResourceAttributes(attributes map[string]string) Option {
	return func(c *Config) {
		c.resourceAttributes = attributes
	}
}

// WithPropagators configures propagators
func WithPropagators(propagators []string) Option {
	return func(c *Config) {
		c.Propagators = propagators
	}
}

// Configures a global error handler to be used throughout an OpenTelemetry instrumented project.
// See "go.opentelemetry.io/otel/api/global"
func WithErrorHandler(handler otel.ErrorHandler) Option {
	return func(c *Config) {
		c.errorHandler = handler
	}
}

// WithMetricReportingPeriod configures the metric reporting period,
// how often the controller collects and exports metric data.
func WithMetricReportingPeriod(p time.Duration) Option {
	return func(c *Config) {
		c.MetricReportingPeriod = fmt.Sprint(p)
	}
}

type Logger interface {
	Fatalf(format string, v ...interface{})
	Debugf(format string, v ...interface{})
}

func WithLogger(logger Logger) Option {
	return func(c *Config) {
		c.logger = logger
	}
}

type DefaultLogger struct {
}

func (l *DefaultLogger) Fatalf(format string, v ...interface{}) {
	log.Fatalf(format, v...)
}

func (l *DefaultLogger) Debugf(format string, v ...interface{}) {
	log.Printf(format, v...)
}

type defaultHandler struct {
	logger Logger
}

func (l *defaultHandler) Handle(err error) {
	l.logger.Debugf("error: %v\n", err)
}

const (
	// Note: these values should match the defaults used in `env` tags for Config fields.
	// Note: the MetricExporterEndpoint currently defaults to "".  When LS is ready for OTLP metrics
	// we'll set this to `DefaultMetricExporterEndpoint`.

	DefaultSpanExporterEndpoint   = "ingest.lightstep.com:443"
	DefaultMetricExporterEndpoint = "ingest.lightstep.com:443"
)

type Config struct {
	SpanExporterEndpoint           string   `env:"OTEL_EXPORTER_OTLP_SPAN_ENDPOINT,default=ingest.lightstep.com:443"`
	SpanExporterEndpointInsecure   bool     `env:"OTEL_EXPORTER_OTLP_SPAN_INSECURE,default=false"`
	ServiceName                    string   `env:"LS_SERVICE_NAME"`
	ServiceVersion                 string   `env:"LS_SERVICE_VERSION,default=unknown"`
	MetricExporterEndpoint         string   `env:"OTEL_EXPORTER_OTLP_METRIC_ENDPOINT"`
	MetricExporterEndpointInsecure bool     `env:"OTEL_EXPORTER_OTLP_METRIC_INSECURE,default=false"`
	AccessToken                    string   `env:"LS_ACCESS_TOKEN"`
	LogLevel                       string   `env:"OTEL_LOG_LEVEL,default=info"`
	Propagators                    []string `env:"OTEL_PROPAGATORS,default=b3"`
	MetricReportingPeriod          string   `env:"OTEL_EXPORTER_OTLP_METRIC_PERIOD,default=30s"`
	resourceAttributes             map[string]string
	Resource                       *resource.Resource
	logger                         Logger
	errorHandler                   otel.ErrorHandler
}

func checkEndpointDefault(value, defValue string) error {
	if value == "" {
		// The endpoint is disabled.
		return nil
	}
	if value == defValue {
		return fmt.Errorf("invalid configuration: access token missing, must be set when reporting to %s. Set LS_ACCESS_TOKEN env var or configure WithAccessToken in code", value)
	}
	return nil
}

func validateConfiguration(c Config) error {
	if len(c.ServiceName) == 0 {
		serviceNameSet := false
		for _, kv := range c.Resource.Attributes() {
			if kv.Key == conventions.AttributeServiceName {
				if len(kv.Value.AsString()) > 0 {
					serviceNameSet = true
				}
				break
			}
		}
		if !serviceNameSet {
			return errors.New("invalid configuration: service name missing. Set LS_SERVICE_NAME env var or configure WithServiceName in code")
		}
	}

	accessTokenLen := len(c.AccessToken)
	if accessTokenLen == 0 {
		if err := checkEndpointDefault(c.SpanExporterEndpoint, DefaultSpanExporterEndpoint); err != nil {
			return err
		}

		if err := checkEndpointDefault(c.MetricExporterEndpoint, DefaultMetricExporterEndpoint); err != nil {
			return err
		}
	}

	if accessTokenLen > 0 && (accessTokenLen != 32 && accessTokenLen != 84 && accessTokenLen != 104) {
		return fmt.Errorf("invalid configuration: access token length incorrect. Ensure token is set correctly")
	}
	return nil
}

func newConfig(opts ...Option) Config {
	var c Config
	envError := envconfig.Process(context.Background(), &c)
	c.logger = &DefaultLogger{}
	c.errorHandler = &defaultHandler{logger: c.logger}
	var defaultOpts []Option

	for _, opt := range append(defaultOpts, opts...) {
		opt(&c)
	}
	c.Resource = newResource(&c)

	if envError != nil {
		c.logger.Fatalf("environment error: %v", envError)
	}

	return c
}

type Launcher struct {
	config        Config
	shutdownFuncs []func() error
}

// configurePropagators configures B3 propagation by default
func configurePropagators(c *Config) error {
	propagatorsMap := map[string]otel.TextMapPropagator{
<<<<<<< HEAD
		"b3":           b3.B3{},
		"cc":           propagators.Baggage{},
		"tracecontext": propagators.TraceContext{},
=======
		"b3":      b3.B3{},
		"baggage": propagators.Baggage{},
>>>>>>> 8e346304
	}
	var props []otel.TextMapPropagator
	for _, key := range c.Propagators {
		prop := propagatorsMap[key]
		if prop != nil {
			props = append(props, prop)
		}
	}
	if len(props) == 0 {
		return fmt.Errorf("invalid configuration: unsupported propagators. Supported options: b3,cc")
	}
	global.SetTextMapPropagator(otel.NewCompositeTextMapPropagator(
		props...,
	))
	return nil
}

func newResource(c *Config) *resource.Resource {
	// workaround until the following change is released
	// https://github.com/open-telemetry/opentelemetry-go/pull/1042
	reset := false
	if len(os.Getenv("OTEL_RESOURCE_LABELS")) == 0 {
		reset = true
		os.Setenv("OTEL_RESOURCE_LABELS", os.Getenv("OTEL_RESOURCE_ATTRIBUTES"))
	}
	detector := resource.FromEnv{}
	r, _ := detector.Detect(context.Background())

	hostnameSet := false
	for iter := r.Iter(); iter.Next(); {
		if iter.Attribute().Key == conventions.AttributeHostName && len(iter.Attribute().Value.Emit()) > 0 {
			hostnameSet = true
		}
	}

	if reset {
		os.Unsetenv("OTEL_RESOURCE_LABELS")
	}

	attributes := []label.KeyValue{
		label.String(conventions.AttributeTelemetrySDKName, "launcher"),
		label.String(conventions.AttributeTelemetrySDKLanguage, "go"),
		label.String(conventions.AttributeTelemetrySDKVersion, version),
	}

	if len(c.ServiceName) > 0 {
		attributes = append(attributes, label.String(conventions.AttributeServiceName, c.ServiceName))
	}

	if len(c.ServiceVersion) > 0 {
		attributes = append(attributes, label.String(conventions.AttributeServiceVersion, c.ServiceVersion))
	}

	for key, value := range c.resourceAttributes {
		if len(value) > 0 {
			if key == conventions.AttributeHostName {
				hostnameSet = true
			}
			attributes = append(attributes, label.String(key, value))
		}
	}

	if !hostnameSet {
		hostname, err := os.Hostname()
		if err != nil {
			c.logger.Debugf("unable to set host.name. Set OTEL_RESOURCE_ATTRIBUTES=\"host.name=<your_host_name>\" env var or configure WithResourceAttributes in code: %v", err)
		} else {
			attributes = append(attributes, label.String(conventions.AttributeHostName, hostname))
		}
	}

	attributes = append(r.Attributes(), attributes...)
	return resource.New(attributes...)
}

func newExporter(accessToken, endpoint string, insecure bool) (*otlp.Exporter, error) {
	headers := map[string]string{
		"lightstep-access-token": accessToken,
	}

	secureOption := otlp.WithTLSCredentials(credentials.NewClientTLSFromCert(nil, ""))
	if insecure {
		secureOption = otlp.WithInsecure()
	}
	return otlp.NewExporter(
		secureOption,
		otlp.WithAddress(endpoint),
		otlp.WithHeaders(headers),
	)
}

func setupTracing(c Config) (func() error, error) {
	if c.SpanExporterEndpoint == "" {
		c.logger.Debugf("tracing is disabled by configuration: no endpoint set")
		return nil, nil
	}
	spanExporter, err := newExporter(c.AccessToken, c.SpanExporterEndpoint, c.SpanExporterEndpointInsecure)
	if err != nil {
		return nil, fmt.Errorf("failed to create span exporter: %v", err)
	}

	bsp := trace.NewBatchSpanProcessor(spanExporter)
	tp := trace.NewTracerProvider(
		trace.WithConfig(trace.Config{DefaultSampler: trace.AlwaysSample()}),
		trace.WithSpanProcessor(bsp),
		trace.WithResource(c.Resource),
	)

	if err = configurePropagators(&c); err != nil {
		return nil, err
	}

	global.SetTracerProvider(tp)

	return func() error {
		bsp.Shutdown()
		return spanExporter.Shutdown(context.Background())
	}, nil
}

type setupFunc func(Config) (func() error, error)

func setupMetrics(c Config) (func() error, error) {
	if c.MetricExporterEndpoint == "" {
		c.logger.Debugf("metrics are disabled by configuration: no endpoint set")
		return nil, nil
	}
	metricExporter, err := newExporter(c.AccessToken, c.MetricExporterEndpoint, c.MetricExporterEndpointInsecure)
	if err != nil {
		return nil, fmt.Errorf("failed to create metric exporter: %v", err)
	}

	period := controller.DefaultPushPeriod
	if c.MetricReportingPeriod != "" {
		period, err = time.ParseDuration(c.MetricReportingPeriod)
		if err != nil {
			return nil, fmt.Errorf("invalid metric reporting period: %v", err)
		}
		if period <= 0 {

			return nil, fmt.Errorf("invalid metric reporting period: %v", c.MetricReportingPeriod)
		}
	}
	pusher := controller.New(
		processor.New(
			selector.NewWithInexpensiveDistribution(),
			metricExporter,
		),
		metricExporter,
		controller.WithResource(c.Resource),
		controller.WithPeriod(period),
	)

	pusher.Start()

	provider := pusher.MeterProvider()

	if err = runtimeMetrics.Start(runtimeMetrics.WithMeterProvider(provider)); err != nil {
		return nil, fmt.Errorf("failed to start runtime metrics: %v", err)
	}

	if err = hostMetrics.Start(hostMetrics.WithMeterProvider(provider)); err != nil {
		return nil, fmt.Errorf("failed to start host metrics: %v", err)
	}

	global.SetMeterProvider(provider)
	return func() error {
		pusher.Stop()
		return metricExporter.Shutdown(context.Background())
	}, nil
}

func ConfigureOpentelemetry(opts ...Option) Launcher {
	c := newConfig(opts...)

	if c.LogLevel == "debug" {
		c.logger.Debugf("debug logging enabled")
		c.logger.Debugf("configuration")
		s, _ := json.MarshalIndent(c, "", "\t")
		c.logger.Debugf(string(s))
	}

	err := validateConfiguration(c)
	if err != nil {
		c.logger.Fatalf("configuration error: %v", err)
	}

	if c.errorHandler != nil {
		global.SetErrorHandler(c.errorHandler)
	}

	ls := Launcher{
		config: c,
	}
	for _, setup := range []setupFunc{setupTracing, setupMetrics} {
		shutdown, err := setup(c)
		if err != nil {
			c.logger.Fatalf("setup error: %v", err)
			continue
		}
		if shutdown != nil {
			ls.shutdownFuncs = append(ls.shutdownFuncs, shutdown)
		}
	}
	return ls
}

func (ls Launcher) Shutdown() {
	for _, shutdown := range ls.shutdownFuncs {
		if err := shutdown(); err != nil {
			ls.config.logger.Fatalf("failed to stop exporter: %v", err)
		}
	}
}<|MERGE_RESOLUTION|>--- conflicted
+++ resolved
@@ -258,14 +258,9 @@
 // configurePropagators configures B3 propagation by default
 func configurePropagators(c *Config) error {
 	propagatorsMap := map[string]otel.TextMapPropagator{
-<<<<<<< HEAD
 		"b3":           b3.B3{},
-		"cc":           propagators.Baggage{},
+		"baggage":      propagators.Baggage{},
 		"tracecontext": propagators.TraceContext{},
-=======
-		"b3":      b3.B3{},
-		"baggage": propagators.Baggage{},
->>>>>>> 8e346304
 	}
 	var props []otel.TextMapPropagator
 	for _, key := range c.Propagators {
