// Copyright Lightstep Authors
//
// Licensed under the Apache License, Version 2.0 (the "License");
// you may not use this file except in compliance with the License.
// You may obtain a copy of the License at
//
//     http://www.apache.org/licenses/LICENSE-2.0
//
// Unless required by applicable law or agreed to in writing, software
// distributed under the License is distributed on an "AS IS" BASIS,
// WITHOUT WARRANTIES OR CONDITIONS OF ANY KIND, either express or implied.
// See the License for the specific language governing permissions and
// limitations under the License.

package launcher

import (
	"context"
	"encoding/json"
	"errors"
	"fmt"
	"log"
	"os"
	"time"

	"github.com/sethvargo/go-envconfig"
	"go.opentelemetry.io/collector/translator/conventions"
<<<<<<< HEAD
	hostMetrics "go.opentelemetry.io/contrib/instrumentation/host"
	runtimeMetrics "go.opentelemetry.io/contrib/instrumentation/runtime"
=======
>>>>>>> ada009f3
	"go.opentelemetry.io/otel"
	"go.opentelemetry.io/otel/api/correlation"
	"go.opentelemetry.io/otel/api/global"
	"go.opentelemetry.io/otel/api/propagation"
	apitrace "go.opentelemetry.io/otel/api/trace"
	"go.opentelemetry.io/otel/exporters/otlp"
	"go.opentelemetry.io/otel/label"
<<<<<<< HEAD
	"go.opentelemetry.io/otel/sdk/metric/controller/push"
	controller "go.opentelemetry.io/otel/sdk/metric/controller/push"
	processor "go.opentelemetry.io/otel/sdk/metric/processor/basic"
	selector "go.opentelemetry.io/otel/sdk/metric/selector/simple"
=======
>>>>>>> ada009f3
	"go.opentelemetry.io/otel/sdk/resource"
	"go.opentelemetry.io/otel/sdk/trace"
	"google.golang.org/grpc/credentials"
)

type Option func(*LauncherConfig)

// WithAccessToken configures the lightstep access token
func WithAccessToken(accessToken string) Option {
	return func(c *LauncherConfig) {
		c.AccessToken = accessToken
	}
}

// WithMetricExporterEndpoint configures the endpoint for sending metrics via OTLP
func WithMetricExporterEndpoint(url string) Option {
	return func(c *LauncherConfig) {
		c.MetricExporterEndpoint = url
	}
}

// WithSpanExporterEndpoint configures the endpoint for sending traces via OTLP
func WithSpanExporterEndpoint(url string) Option {
	return func(c *LauncherConfig) {
		c.SpanExporterEndpoint = url
	}
}

// WithServiceName configures a "service.name" resource label
func WithServiceName(name string) Option {
	return func(c *LauncherConfig) {
		c.ServiceName = name
	}
}

// WithServiceVersion configures a "service.version" resource label
func WithServiceVersion(version string) Option {
	return func(c *LauncherConfig) {
		c.ServiceVersion = version
	}
}

// WithLogLevel configures the logging level for OpenTelemetry
func WithLogLevel(loglevel string) Option {
	return func(c *LauncherConfig) {
		c.LogLevel = loglevel
	}
}

// WithSpanExporterInsecure permits connecting to the
// trace endpoint without a certificate
func WithSpanExporterInsecure(insecure bool) Option {
	return func(c *LauncherConfig) {
		c.SpanExporterEndpointInsecure = insecure
	}
}

// WithMetricExporterInsecure permits connecting to the
// metric endpoint without a certificate
func WithMetricExporterInsecure(insecure bool) Option {
	return func(c *LauncherConfig) {
		c.MetricExporterEndpointInsecure = insecure
	}
}

// WithResourceAttributes configures attributes on the resource
func WithResourceAttributes(attributes map[string]string) Option {
	return func(c *LauncherConfig) {
		c.resourceAttributes = attributes
	}
}

// WithPropagators configures propagators
func WithPropagators(propagators []string) Option {
	return func(c *LauncherConfig) {
		c.Propagators = propagators
	}
}

// Configures a global error handler to be used throughout an OpenTelemetry instrumented project.
// See "go.opentelemetry.io/otel/api/global"
func WithErrorHandler(handler otel.ErrorHandler) Option {
	return func(c *LauncherConfig) {
		c.errorHandler = handler
	}
}

type Logger interface {
	Fatalf(format string, v ...interface{})
	Debugf(format string, v ...interface{})
}

func WithLogger(logger Logger) Option {
	return func(c *LauncherConfig) {
		c.logger = logger
	}
}

type DefaultLogger struct {
}

func (l *DefaultLogger) Fatalf(format string, v ...interface{}) {
	log.Fatalf(format, v...)
}

func (l *DefaultLogger) Debugf(format string, v ...interface{}) {
	log.Printf(format, v...)
}

type defaultHandler struct {
	logger Logger
}

func (l *defaultHandler) Handle(err error) {
	l.logger.Debugf("error: %v\n", err)
}

var (
	defaultSpanExporterEndpoint   = "ingest.lightstep.com:443"
	defaultMetricExporterEndpoint = "ingest.lightstep.com:443"
)

type LauncherConfig struct {
	SpanExporterEndpoint           string   `env:"OTEL_EXPORTER_OTLP_SPAN_ENDPOINT,default=ingest.lightstep.com:443"`
	SpanExporterEndpointInsecure   bool     `env:"OTEL_EXPORTER_OTLP_SPAN_INSECURE,default=false"`
	ServiceName                    string   `env:"LS_SERVICE_NAME"`
	ServiceVersion                 string   `env:"LS_SERVICE_VERSION,default=unknown"`
	MetricExporterEndpoint         string   `env:"OTEL_EXPORTER_OTLP_METRIC_ENDPOINT,default=ingest.lightstep.com:443/metrics"`
	MetricExporterEndpointInsecure bool     `env:"OTEL_EXPORTER_OTLP_METRIC_INSECURE,default=false"`
	AccessToken                    string   `env:"LS_ACCESS_TOKEN"`
	LogLevel                       string   `env:"OTEL_LOG_LEVEL,default=info"`
	Propagators                    []string `env:"OTEL_PROPAGATORS,default=b3"`
	MetricReportingPeriod          string   `env:"OTEL_EXPORTER_OTLP_METRIC_PERIOD=30s"`
	resourceAttributes             map[string]string
	Resource                       *resource.Resource
	logger                         Logger
	errorHandler                   otel.ErrorHandler
<<<<<<< HEAD
}

func checkEndpointDefault(value, defValue string) error {
	if value == defValue {
		return fmt.Errorf("invalid configuration: access token missing, must be set when reporting to %s. Set LS_ACCESS_TOKEN env var or configure WithAccessToken in code", value)
	}
	return nil
=======
>>>>>>> ada009f3
}

func validateConfiguration(c LauncherConfig) error {
	if len(c.ServiceName) == 0 {
		serviceNameSet := false
		for _, kv := range c.Resource.Attributes() {
			if kv.Key == conventions.AttributeServiceName {
				if len(kv.Value.AsString()) > 0 {
					serviceNameSet = true
				}
				break
			}
		}
		if !serviceNameSet {
			return errors.New("invalid configuration: service name missing. Set LS_SERVICE_NAME env var or configure WithServiceName in code")
		}
	}

	accessTokenLen := len(c.AccessToken)
	if accessTokenLen == 0 {
		if err := checkEndpointDefault(c.SpanExporterEndpoint, defaultSpanExporterEndpoint); err != nil {
			return err
		}
		if err := checkEndpointDefault(c.MetricExporterEndpoint, defaultMetricExporterEndpoint); err != nil {
			return err
		}
	}

	if accessTokenLen > 0 && (accessTokenLen != 32 && accessTokenLen != 84 && accessTokenLen != 104) {
		return fmt.Errorf("invalid configuration: access token length incorrect. Ensure token is set correctly")
	}
	return nil
}

func newConfig(opts ...Option) LauncherConfig {
	var c LauncherConfig
	if err := envconfig.Process(context.Background(), &c); err != nil {
		log.Fatal(err)
	}
	c.logger = &DefaultLogger{}
	c.errorHandler = &defaultHandler{logger: c.logger}
	var defaultOpts []Option

	for _, opt := range append(defaultOpts, opts...) {
		opt(&c)
	}
	c.Resource = newResource(&c)

	return c
}

type Launcher struct {
	shutdownFuncs []func() error
}

// configurePropagators configures B3 propagation by default
func configurePropagators(c *LauncherConfig) error {
	propagatorsMap := map[string]propagation.HTTPPropagator{
		"b3": apitrace.B3{},
		"cc": correlation.CorrelationContext{},
	}
	var extractors []propagation.HTTPExtractor
	var injectors []propagation.HTTPInjector
	for _, key := range c.Propagators {
		prop := propagatorsMap[key]
		if prop != nil {
			extractors = append(extractors, prop)
			injectors = append(injectors, prop)
		}
	}
	if len(extractors) == 0 || len(injectors) == 0 {
		return fmt.Errorf("invalid configuration: unsupported propagators. Supported options: b3,cc")
	}
	global.SetPropagators(propagation.New(
		propagation.WithExtractors(extractors...),
		propagation.WithInjectors(injectors...),
	))
	return nil
}

func newResource(c *LauncherConfig) *resource.Resource {
	// workaround until the following change is released
	// https://github.com/open-telemetry/opentelemetry-go/pull/1042
	reset := false
	if len(os.Getenv("OTEL_RESOURCE_LABELS")) == 0 {
		reset = true
		os.Setenv("OTEL_RESOURCE_LABELS", os.Getenv("OTEL_RESOURCE_ATTRIBUTES"))
	}
	detector := resource.FromEnv{}
	r, _ := detector.Detect(context.Background())
	if reset {
		os.Unsetenv("OTEL_RESOURCE_LABELS")
	}
	attributes := []label.KeyValue{
		label.String(conventions.AttributeTelemetrySDKName, "launcher"),
		label.String(conventions.AttributeTelemetrySDKLanguage, "go"),
		label.String(conventions.AttributeTelemetrySDKVersion, version),
	}

	if len(c.ServiceName) > 0 {
		attributes = append(attributes, label.String(conventions.AttributeServiceName, c.ServiceName))
	}

	if len(c.ServiceVersion) > 0 {
		attributes = append(attributes, label.String(conventions.AttributeServiceVersion, c.ServiceVersion))
	}

	for key, value := range c.resourceAttributes {
		if len(value) > 0 {
			attributes = append(attributes, label.String(key, value))
		}
	}

	attributes = append(r.Attributes(), attributes...)
	return resource.New(attributes...)
}

func newExporter(accessToken, endpoint string, insecure bool) (*otlp.Exporter, error) {
	headers := map[string]string{
		"lightstep-access-token": accessToken,
	}

	secureOption := otlp.WithTLSCredentials(credentials.NewClientTLSFromCert(nil, ""))
	if insecure {
		secureOption = otlp.WithInsecure()
	}
	return otlp.NewExporter(
		secureOption,
		otlp.WithAddress(endpoint),
		otlp.WithHeaders(headers),
	)
}

func setupTracing(c LauncherConfig) (func() error, error) {
	spanExporter, err := newExporter(c.AccessToken, c.SpanExporterEndpoint, c.SpanExporterEndpointInsecure)
	if err != nil {
		return nil, fmt.Errorf("failed to create span exporter: %w", err)
	}

	tp, err := trace.NewProvider(
		trace.WithConfig(trace.Config{DefaultSampler: trace.AlwaysSample()}),
		trace.WithSyncer(spanExporter),
		trace.WithResource(c.Resource),
	)
	if err != nil {
		return nil, err
	}

	if err = configurePropagators(&c); err != nil {
		return nil, err
	}

	global.SetTraceProvider(tp)

	return func() error {
		return spanExporter.Stop()
	}, nil
}

type setupFunc func(LauncherConfig) (func() error, error)

func setupMetrics(c LauncherConfig) (func() error, error) {
	metricExporter, err := newExporter(c.AccessToken, c.MetricExporterEndpoint, c.MetricExporterEndpointInsecure)
	if err != nil {
		return nil, fmt.Errorf("failed to create metric exporter: %w", err)
	}

	period := push.DefaultPushPeriod
	if c.MetricReportingPeriod != "" {
		period, err = time.ParseDuration(c.MetricReportingPeriod)
		if err != nil {
			return nil, fmt.Errorf("failed to parse metric reporting period: %w", err)
		}
	}

	pusher := controller.New(
		processor.New(
			selector.NewWithInexpensiveDistribution(),
			metricExporter,
		),
		metricExporter,
		controller.WithResource(c.Resource),
		controller.WithPeriod(period),
	)

	// Note: TODOs below are maintainer's notes, not about this library.

	// TODO: there is a controller.WithTimeout() option that sets
	// how long the pusher context RPC deadline.  Does the
	// trace.WithSyncer() have a similar setting?  Shouldn't these
	// libraries be the same?  Would the trace syncer be blocked
	// by an blocking exporter?

	pusher.Start()

	provider := pusher.Provider()

	if err = runtimeMetrics.Start(runtimeMetrics.Configure(runtimeMetrics.WithMeterProvider(provider))); err != nil {
		return nil, fmt.Errorf("failed to start runtime metrics: %w", err)
	}

	if err = hostMetrics.Start(hostMetrics.Configure(hostMetrics.WithMeterProvider(provider))); err != nil {
		return nil, fmt.Errorf("failed to start host metrics: %w", err)
	}

	global.SetMeterProvider(provider)
	return func() error {
		pusher.Stop()
		return metricExporter.Stop()
	}, nil
}

func ConfigureOpentelemetry(opts ...Option) Launcher {
	c := newConfig(opts...)

	if c.LogLevel == "debug" {
		c.logger.Debugf("debug logging enabled")
		c.logger.Debugf("configuration")
		s, _ := json.MarshalIndent(c, "", "\t")
		c.logger.Debugf(string(s))
	}

	err := validateConfiguration(c)
	if err != nil {
		c.logger.Fatalf(err.Error())
	}

	if c.errorHandler != nil {
		global.SetErrorHandler(c.errorHandler)
	}

	var ls Launcher
	for _, setup := range []setupFunc{setupTracing, setupMetrics} {
		shutdown, err := setup(c)
		if err != nil {
			c.logger.Fatalf(err.Error())
			continue
		}
		ls.shutdownFuncs = append(ls.shutdownFuncs, shutdown)
	}

	return ls
}

func (ls *Launcher) Shutdown() {
	for _, shutdown := range ls.shutdownFuncs {
		if err := shutdown(); err != nil {
			log.Fatalf("failed to stop exporter: %v", err)
		}
	}
}<|MERGE_RESOLUTION|>--- conflicted
+++ resolved
@@ -25,11 +25,8 @@
 
 	"github.com/sethvargo/go-envconfig"
 	"go.opentelemetry.io/collector/translator/conventions"
-<<<<<<< HEAD
 	hostMetrics "go.opentelemetry.io/contrib/instrumentation/host"
 	runtimeMetrics "go.opentelemetry.io/contrib/instrumentation/runtime"
-=======
->>>>>>> ada009f3
 	"go.opentelemetry.io/otel"
 	"go.opentelemetry.io/otel/api/correlation"
 	"go.opentelemetry.io/otel/api/global"
@@ -37,13 +34,10 @@
 	apitrace "go.opentelemetry.io/otel/api/trace"
 	"go.opentelemetry.io/otel/exporters/otlp"
 	"go.opentelemetry.io/otel/label"
-<<<<<<< HEAD
 	"go.opentelemetry.io/otel/sdk/metric/controller/push"
 	controller "go.opentelemetry.io/otel/sdk/metric/controller/push"
 	processor "go.opentelemetry.io/otel/sdk/metric/processor/basic"
 	selector "go.opentelemetry.io/otel/sdk/metric/selector/simple"
-=======
->>>>>>> ada009f3
 	"go.opentelemetry.io/otel/sdk/resource"
 	"go.opentelemetry.io/otel/sdk/trace"
 	"google.golang.org/grpc/credentials"
@@ -181,7 +175,6 @@
 	Resource                       *resource.Resource
 	logger                         Logger
 	errorHandler                   otel.ErrorHandler
-<<<<<<< HEAD
 }
 
 func checkEndpointDefault(value, defValue string) error {
@@ -189,8 +182,6 @@
 		return fmt.Errorf("invalid configuration: access token missing, must be set when reporting to %s. Set LS_ACCESS_TOKEN env var or configure WithAccessToken in code", value)
 	}
 	return nil
-=======
->>>>>>> ada009f3
 }
 
 func validateConfiguration(c LauncherConfig) error {
@@ -388,11 +379,11 @@
 
 	provider := pusher.Provider()
 
-	if err = runtimeMetrics.Start(runtimeMetrics.Configure(runtimeMetrics.WithMeterProvider(provider))); err != nil {
+	if err = runtimeMetrics.Start(runtimeMetrics.WithMeterProvider(provider)); err != nil {
 		return nil, fmt.Errorf("failed to start runtime metrics: %w", err)
 	}
 
-	if err = hostMetrics.Start(hostMetrics.Configure(hostMetrics.WithMeterProvider(provider))); err != nil {
+	if err = hostMetrics.Start(hostMetrics.WithMeterProvider(provider)); err != nil {
 		return nil, fmt.Errorf("failed to start host metrics: %w", err)
 	}
 
