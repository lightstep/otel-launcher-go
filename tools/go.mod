--- conflicted
+++ resolved
@@ -101,11 +101,7 @@
 	github.com/mattn/go-colorable v0.1.13 // indirect
 	github.com/mattn/go-isatty v0.0.17 // indirect
 	github.com/mattn/go-runewidth v0.0.14 // indirect
-<<<<<<< HEAD
-	github.com/matttproud/golang_protobuf_extensions v1.0.4 // indirect
-=======
 	github.com/matttproud/golang_protobuf_extensions/v2 v2.0.0 // indirect
->>>>>>> 7a6d25e4
 	github.com/mbilski/exhaustivestruct v1.2.0 // indirect
 	github.com/mgechev/revive v1.2.5 // indirect
 	github.com/mitchellh/go-homedir v1.1.0 // indirect
@@ -124,11 +120,7 @@
 	github.com/polyfloyd/go-errorlint v1.1.0 // indirect
 	github.com/prometheus/client_golang v1.17.0 // indirect
 	github.com/prometheus/client_model v0.5.0 // indirect
-<<<<<<< HEAD
-	github.com/prometheus/common v0.44.0 // indirect
-=======
 	github.com/prometheus/common v0.45.0 // indirect
->>>>>>> 7a6d25e4
 	github.com/prometheus/procfs v0.11.1 // indirect
 	github.com/quasilyte/go-ruleguard v0.3.19 // indirect
 	github.com/quasilyte/gogrep v0.5.0 // indirect
@@ -173,24 +165,14 @@
 	github.com/yagipy/maintidx v1.0.0 // indirect
 	github.com/yeya24/promlinter v0.2.0 // indirect
 	gitlab.com/bosi/decorder v0.2.3 // indirect
-<<<<<<< HEAD
-	go.uber.org/goleak v1.2.1 // indirect
-=======
 	go.uber.org/goleak v1.3.0 // indirect
->>>>>>> 7a6d25e4
 	go.uber.org/multierr v1.11.0 // indirect
 	go.uber.org/zap v1.26.0 // indirect
 	golang.org/x/exp v0.0.0-20230810033253-352e893a4cad // indirect
 	golang.org/x/exp/typeparams v0.0.0-20230203172020-98cc5a0785f9 // indirect
 	golang.org/x/mod v0.11.0 // indirect
-<<<<<<< HEAD
-	golang.org/x/net v0.17.0 // indirect
-	golang.org/x/sync v0.3.0 // indirect
-	golang.org/x/sys v0.13.0 // indirect
-=======
 	golang.org/x/sync v0.3.0 // indirect
 	golang.org/x/sys v0.14.0 // indirect
->>>>>>> 7a6d25e4
 	golang.org/x/text v0.13.0 // indirect
 	google.golang.org/protobuf v1.31.0 // indirect
 	gopkg.in/ini.v1 v1.67.0 // indirect
