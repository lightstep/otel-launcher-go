--- conflicted
+++ resolved
@@ -20,33 +20,33 @@
 	"strings"
 	"time"
 
-	"github.com/lightstep/otel-launcher-go/lightstep/sdk/metric"
+	sdkmetric "github.com/lightstep/otel-launcher-go/lightstep/sdk/metric"
 	"github.com/lightstep/otel-launcher-go/lightstep/sdk/metric/aggregator/aggregation"
-	"github.com/lightstep/otel-launcher-go/lightstep/sdk/metric/exporters/otlp"
+	otlpmetric "github.com/lightstep/otel-launcher-go/lightstep/sdk/metric/exporters/otlp"
 	"github.com/lightstep/otel-launcher-go/lightstep/sdk/metric/sdkinstrument"
 	"github.com/lightstep/otel-launcher-go/lightstep/sdk/metric/view"
+
 	hostMetrics "go.opentelemetry.io/contrib/instrumentation/host"
 	runtimeMetrics "go.opentelemetry.io/contrib/instrumentation/runtime"
+
 	"go.opentelemetry.io/otel/exporters/otlp/otlpmetric/otlpmetricgrpc"
+	"go.opentelemetry.io/otel/metric"
 	metricglobal "go.opentelemetry.io/otel/metric/global"
-<<<<<<< HEAD
 
-	"google.golang.org/grpc/credentials"
-=======
+	// The old Metrics SDK
+	oldotlpmetric "go.opentelemetry.io/otel/exporters/otlp/otlpmetric"
 	controller "go.opentelemetry.io/otel/sdk/metric/controller/basic"
 	processor "go.opentelemetry.io/otel/sdk/metric/processor/basic"
 	selector "go.opentelemetry.io/otel/sdk/metric/selector/simple"
->>>>>>> 1af8aa91
+
 	"google.golang.org/grpc/encoding/gzip"
 )
 
 func NewMetricsPipeline(c PipelineConfig) (func() error, error) {
-	metricExporter, err := c.newMetricsExporter()
-	if err != nil {
-		return nil, fmt.Errorf("failed to create metric exporter: %v", err)
-	}
+	var err error
 
 	period := 30 * time.Second
+
 	if c.ReportingPeriod != "" {
 		period, err = time.ParseDuration(c.ReportingPeriod)
 		if err != nil {
@@ -56,17 +56,59 @@
 			return nil, fmt.Errorf("invalid metric reporting period: %v", c.ReportingPeriod)
 		}
 	}
-	vopts, err := viewOptions(c)
-	if err != nil {
-		return nil, fmt.Errorf("invalid metric view configuration: %v", err)
+	var provider metric.MeterProvider
+	var shutdown func() error
+
+	if c.UseAlternateMetricsSDK {
+		// Install the Lightstep alternate metrics SDK
+		metricExporter, err := c.newMetricsExporter()
+		if err != nil {
+			return nil, fmt.Errorf("failed to create metric exporter: %v", err)
+		}
+
+		vopts, err := viewOptions(c)
+		if err != nil {
+			return nil, fmt.Errorf("invalid metric view configuration: %v", err)
+		}
+
+		sdk := sdkmetric.NewMeterProvider(
+			sdkmetric.WithResource(c.Resource),
+			sdkmetric.WithReader(
+				sdkmetric.NewPeriodicReader(metricExporter, period),
+				vopts...,
+			),
+		)
+
+		provider = sdk
+		shutdown = func() error {
+			return sdk.Shutdown(context.Background())
+		}
+
+	} else {
+		// Install the OTel-Go community metrics SDK.
+		metricExporter, err := c.newOldMetricsExporter()
+		if err != nil {
+			return nil, fmt.Errorf("failed to create metric exporter: %v", err)
+		}
+		sdk := controller.New(
+			processor.NewFactory(
+				selector.NewWithInexpensiveDistribution(),
+				metricExporter,
+			),
+			controller.WithExporter(metricExporter),
+			controller.WithResource(c.Resource),
+			controller.WithCollectPeriod(period),
+		)
+
+		if err = sdk.Start(context.Background()); err != nil {
+			return nil, fmt.Errorf("failed to start controller: %v", err)
+		}
+
+		provider = sdk
+		shutdown = func() error {
+			return sdk.Stop(context.Background())
+		}
 	}
-	provider := metric.NewMeterProvider(
-		metric.WithResource(c.Resource),
-		metric.WithReader(
-			metric.NewPeriodicReader(metricExporter, period),
-			vopts...,
-		),
-	)
 
 	if err = runtimeMetrics.Start(runtimeMetrics.WithMeterProvider(provider)); err != nil {
 		return nil, fmt.Errorf("failed to start runtime metrics: %v", err)
@@ -77,22 +119,23 @@
 	}
 
 	metricglobal.SetMeterProvider(provider)
-	return func() error {
-		return provider.Shutdown(context.Background())
-	}, nil
+	return shutdown, nil
 }
 
-<<<<<<< HEAD
-func newMetricsExporter(endpoint string, insecure bool, headers map[string]string) (metric.PushExporter, error) {
-	secureOption := otlpmetricgrpc.WithTLSCredentials(credentials.NewClientTLSFromCert(nil, ""))
-	if insecure {
-		secureOption = otlpmetricgrpc.WithInsecure()
-	}
-	return otlp.New(
-=======
 func (c PipelineConfig) newMetricsExporter() (*otlpmetric.Exporter, error) {
 	return otlpmetric.New(
->>>>>>> 1af8aa91
+		context.Background(),
+		otlpmetricgrpc.NewClient(
+			c.secureMetricOption(),
+			otlpmetricgrpc.WithEndpoint(c.Endpoint),
+			otlpmetricgrpc.WithHeaders(c.Headers),
+			otlpmetricgrpc.WithCompressor(gzip.Name),
+		),
+	)
+}
+
+func (c PipelineConfig) newOldMetricsExporter() (*oldotlpmetric.Exporter, error) {
+	return oldotlpmetric.New(
 		context.Background(),
 		otlpmetricgrpc.NewClient(
 			c.secureMetricOption(),
@@ -116,7 +159,7 @@
 		asyncPref = aggregation.DeltaTemporality
 	case "stateless":
 		syncPref = aggregation.DeltaTemporality
-	case "cumulative":
+	case "", "cumulative":
 		// Defaults set above.
 	default:
 		return nil, fmt.Errorf("invalid temporality preference: %v", c.TemporalityPreference)
@@ -125,9 +168,9 @@
 		view.WithDefaultAggregationTemporalitySelector(
 			func(k sdkinstrument.Kind) aggregation.Temporality {
 				switch k {
-				case sdkinstrument.UpDownCounterKind, sdkinstrument.UpDownCounterObserverKind:
+				case sdkinstrument.SyncUpDownCounter, sdkinstrument.AsyncUpDownCounter:
 					return aggregation.CumulativeTemporality
-				case sdkinstrument.CounterKind, sdkinstrument.HistogramKind:
+				case sdkinstrument.SyncCounter, sdkinstrument.SyncHistogram:
 					return syncPref
 				default:
 					return asyncPref
