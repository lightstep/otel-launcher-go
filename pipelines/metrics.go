// Copyright Lightstep Authors
//
// Licensed under the Apache License, Version 2.0 (the "License");
// you may not use this file except in compliance with the License.
// You may obtain a copy of the License at
//
//     http://www.apache.org/licenses/LICENSE-2.0
//
// Unless required by applicable law or agreed to in writing, software
// distributed under the License is distributed on an "AS IS" BASIS,
// WITHOUT WARRANTIES OR CONDITIONS OF ANY KIND, either express or implied.
// See the License for the specific language governing permissions and
// limitations under the License.

package pipelines

import (
	"context"
	"fmt"
	"strings"
	"time"

	// The Lightstep SDK
	sdkmetric "github.com/lightstep/otel-launcher-go/lightstep/sdk/metric"
	"github.com/lightstep/otel-launcher-go/lightstep/sdk/metric/aggregator/aggregation"
	"github.com/lightstep/otel-launcher-go/lightstep/sdk/metric/exporters/otlp/otelcol"
	"github.com/lightstep/otel-launcher-go/lightstep/sdk/metric/sdkinstrument"
	"github.com/lightstep/otel-launcher-go/lightstep/sdk/metric/view"
	"google.golang.org/grpc/encoding/gzip"

	// The v1 instrumentation
	lightstepCputime "github.com/lightstep/otel-launcher-go/lightstep/instrumentation/cputime"
	lightstepHost "github.com/lightstep/otel-launcher-go/lightstep/instrumentation/host"
	lightstepRuntime "github.com/lightstep/otel-launcher-go/lightstep/instrumentation/runtime"

	// OTel APIs
	"go.opentelemetry.io/otel"
	"go.opentelemetry.io/otel/metric"
)

func stableHostMetrics(provider metric.MeterProvider) error {
	return lightstepHost.Start(lightstepHost.WithMeterProvider(provider))
}

func stableRuntimeMetrics(provider metric.MeterProvider) error {
	return lightstepRuntime.Start(lightstepRuntime.WithMeterProvider(provider))
}

func stableCputimeMetrics(provider metric.MeterProvider) error {
	return lightstepCputime.Start(lightstepCputime.WithMeterProvider(provider))
}

type initFunc func(metric.MeterProvider) error

func libraries(inits ...initFunc) []initFunc {
	return inits
}

const defaultVersion = "stable"

var builtinMetricsVersions = map[string]map[string][]initFunc{
	"all": {
		defaultVersion: libraries(stableHostMetrics, stableRuntimeMetrics, stableCputimeMetrics),
	},
	"cputime": {
		defaultVersion: libraries(stableCputimeMetrics),
	},
	"host": {
		defaultVersion: libraries(stableHostMetrics),
	},
	"runtime": {
		defaultVersion: libraries(stableRuntimeMetrics),
	},
}

func NewMetricsPipeline(c PipelineConfig) (func() error, error) {
	var err error

	period := 30 * time.Second

	if c.ReportingPeriod != "" {
		period, err = time.ParseDuration(c.ReportingPeriod)
		if err != nil {
			return nil, fmt.Errorf("invalid metric reporting period: %v", err)
		}
		if period <= 0 {
			return nil, fmt.Errorf("invalid metric reporting period: %v", c.ReportingPeriod)
		}
	}
	var provider metric.MeterProvider
	var shutdown func() error

	lsPref, err := tempoOptions(c)
	lsSecure := c.secureMetricOption()
	if err != nil {
		return nil, fmt.Errorf("invalid metric view configuration: %v", err)
	}

	// Install the Lightstep metrics SDK
	metricExporter, err := c.newMetricsExporter(lsSecure)
	if err != nil {
		return nil, fmt.Errorf("failed to create metric exporter: %v", err)
	}

	sdk := sdkmetric.NewMeterProvider(
		sdkmetric.WithResource(c.Resource),
		sdkmetric.WithReader(
			sdkmetric.NewPeriodicReader(metricExporter, period),
			lsPref,
		),
	)

	provider = sdk
	shutdown = func() error {
		return sdk.Shutdown(context.Background())
	}

	if c.MetricsBuiltinsEnabled {
		for _, lib := range c.MetricsBuiltinLibraries {
			name, version, _ := strings.Cut(lib, ":")

			if version == "" {
				version = defaultVersion
			}

			vm, has := builtinMetricsVersions[name]
			if !has {
				otel.Handle(fmt.Errorf("unrecognized builtin: %q", name))
				continue
			}
			fs, has := vm[version]
			if !has {
				otel.Handle(fmt.Errorf("unrecognized builtin version: %v: %q", name, version))
				continue
			}
			for _, f := range fs {

				if err := f(provider); err != nil {
					otel.Handle(fmt.Errorf("failed to start %v instrumentation: %w", name, err))
				}
			}
		}
	}

	otel.SetMeterProvider(provider)
	return shutdown, nil
}

func (c PipelineConfig) newMetricsExporter(secure otelcol.Option) (sdkmetric.PushExporter, error) {
	return otelcol.NewExporter(
		context.Background(),
		otelcol.NewConfig(
			secure,
			otelcol.WithEndpoint(c.Endpoint),
			otelcol.WithHeaders(c.Headers),
			otelcol.WithCompressor(gzip.Name),
		),
	)
}

func tempoOptions(c PipelineConfig) (view.Option, error) {
	syncPref := aggregation.CumulativeTemporality
	asyncPref := aggregation.CumulativeTemporality

	switch lower := strings.ToLower(c.TemporalityPreference); lower {
	case "delta":
		// Delta means exercising the cumulative-to-delta
		// export path.  This is an unusual setting for
		// Lightstep users to choose.
		syncPref = aggregation.DeltaTemporality
		asyncPref = aggregation.DeltaTemporality
<<<<<<< HEAD
	case "stateless":
=======

		// Note: the following is incorrect for UpDownCounter
		// and async UpDownCounter, which the OTel
		// specification stipulates are not affected by the
		// preference setting.  We WILL NOT FIX this defect.
		// Instead, as otel-launcher-go v1.10.x will use the
		// Lightstep metrics SDK by default.
		otelSelector = func(otelsdkmetric.InstrumentKind) metricdata.Temporality {
			return metricdata.DeltaTemporality
		}
	case "stateless", "lowmemory":
>>>>>>> d783b1e8
		// asyncPref set above.
		syncPref = aggregation.DeltaTemporality
	case "", "cumulative":
	default:
		return nil, fmt.Errorf("invalid temporality preference: %v", c.TemporalityPreference)

	}
	return view.WithDefaultAggregationTemporalitySelector(
		func(k sdkinstrument.Kind) aggregation.Temporality {
			switch k {
			case sdkinstrument.SyncUpDownCounter, sdkinstrument.AsyncUpDownCounter:
				return aggregation.CumulativeTemporality
			case sdkinstrument.SyncCounter, sdkinstrument.SyncHistogram:
				return syncPref
			default:
				return asyncPref
			}
		},
	), nil
}<|MERGE_RESOLUTION|>--- conflicted
+++ resolved
@@ -169,22 +169,7 @@
 		// Lightstep users to choose.
 		syncPref = aggregation.DeltaTemporality
 		asyncPref = aggregation.DeltaTemporality
-<<<<<<< HEAD
-	case "stateless":
-=======
-
-		// Note: the following is incorrect for UpDownCounter
-		// and async UpDownCounter, which the OTel
-		// specification stipulates are not affected by the
-		// preference setting.  We WILL NOT FIX this defect.
-		// Instead, as otel-launcher-go v1.10.x will use the
-		// Lightstep metrics SDK by default.
-		otelSelector = func(otelsdkmetric.InstrumentKind) metricdata.Temporality {
-			return metricdata.DeltaTemporality
-		}
 	case "stateless", "lowmemory":
->>>>>>> d783b1e8
-		// asyncPref set above.
 		syncPref = aggregation.DeltaTemporality
 	case "", "cumulative":
 	default:
